--- conflicted
+++ resolved
@@ -1,9 +1,8 @@
 <!doctype html>
 <html lang="en">
-<<<<<<< HEAD
   <head>
     <meta charset="utf-8" />
-    <title>Twocube</title>
+    <title>Olaf</title>
     <base href="/" />
     <meta name="viewport" content="width=device-width, initial-scale=1" />
     <link rel="icon" type="image/x-icon" href="favicon.ico" />
@@ -41,34 +40,4 @@
   <body>
     <app-root></app-root>
   </body>
-=======
-    <head>
-        <meta charset="utf-8" />
-        <title>Olaf</title>
-        <base href="/" />
-        <meta name="viewport" content="width=device-width, initial-scale=1" />
-        <link rel="icon" type="image/x-icon" href="favicon.ico" />
-        <link rel="preconnect" href="https://fonts.googleapis.com" />
-        <link rel="preconnect" href="https://fonts.gstatic.com" crossorigin />
-        <link
-            href="https://fonts.googleapis.com/css2?family=Inter:ital,opsz,wght@0,14..32,100..900;1,14..32,100..900&display=swap"
-            rel="stylesheet"
-        />
-        <link
-            href="https://fonts.googleapis.com/icon?family=Material+Icons"
-            rel="stylesheet"
-        />
-        <link
-            href="https://fonts.googleapis.com/icon?family=Material+Icons+Outlined"
-            rel="stylesheet"
-        />
-        <link
-            href="https://fonts.googleapis.com/icon?family=Material+Symbols+Outlined"
-            rel="stylesheet"
-        />
-    </head>
-    <body>
-        <app-root></app-root>
-    </body>
->>>>>>> bc245dc4
 </html>