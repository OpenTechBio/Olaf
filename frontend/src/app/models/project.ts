export type ProjectLanguage = 'Python';
export type ProjectModel = 'GPT-4o';
export type ProjectAgent = 'Master' | 'L3-Automation';

export interface Project {
  id: string;
  name: string;
  language: ProjectLanguage;
  model: ProjectModel;
  updatedAt: Date;
<<<<<<< HEAD
  agentType: string | null;
=======
  agent: ProjectAgent;
>>>>>>> 347d47fc
}<|MERGE_RESOLUTION|>--- conflicted
+++ resolved
@@ -1,6 +1,6 @@
 export type ProjectLanguage = 'Python';
 export type ProjectModel = 'GPT-4o';
-export type ProjectAgent = 'Master' | 'L3-Automation';
+export type ProjectAgent = 'BasicAgent' | 'L3-Reasoning' | 'Undefined';
 
 export interface Project {
   id: string;
@@ -8,9 +8,5 @@
   language: ProjectLanguage;
   model: ProjectModel;
   updatedAt: Date;
-<<<<<<< HEAD
-  agentType: string | null;
-=======
   agent: ProjectAgent;
->>>>>>> 347d47fc
 }