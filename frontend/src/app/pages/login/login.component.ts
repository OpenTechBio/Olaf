import { CommonModule, isPlatformServer } from '@angular/common';
import {
  Component,
  Inject,
  OnInit,
  OnDestroy,
  PLATFORM_ID,
} from '@angular/core';
import {
  ReactiveFormsModule,
  FormBuilder,
  FormGroup,
  Validators,
} from '@angular/forms';
import { Router } from '@angular/router';
import { Subscription } from 'rxjs';

import { UserService } from '../../services/user.service';

@Component({
  selector: 'app-login',
  standalone: true,
  imports: [CommonModule, ReactiveFormsModule],
  templateUrl: './login.component.html',
  styleUrl: './login.component.scss',
})
export class LoginComponent implements OnInit, OnDestroy {
  isServer = false;
  formSubmitted = false;
  loginForm: FormGroup;
  errorMessage: string | null = null;
  private subscription: Subscription | null = null;

  constructor(
    private formBuilder: FormBuilder,
    private router: Router,
    private userService: UserService,
    @Inject(PLATFORM_ID) platformId: Object
  ) {
    this.isServer = isPlatformServer(platformId);
    this.loginForm = this.formBuilder.group({
      email: ['', [Validators.required, Validators.email]],
      password: ['', [Validators.required]],
    });
  }

  ngOnInit(): void {
    this.subscription = this.userService.getCurrentUser().subscribe({
      next: (user) => {
        if (user && this.formSubmitted) {
          console.log('Logged in: ', user);
          this.navigateToDashboard();
        }
      },
      error: (error) => {
        this.errorMessage = 'Failed to fetch user, try again later';
        console.error('Error retrieving user data: ', error);
      },
    });
  }

  ngOnDestroy() {
    this.subscription?.unsubscribe();
  }

  navigateToSignup() {
    this.router.navigate(['/signup']);
  }

  navigateToDashboard() {
    this.router.navigate(['/dashboard']);
  }

  async loginWithGoogle() {
    try {
<<<<<<< HEAD
      this.formSubmitted = true;
      await this.userService.loginWithGoogle();
=======
      await this.userService.loginWithGoogle()
      await this.router.navigate(['/workspace'])
>>>>>>> e927d459
    } catch (error) {
      this.errorMessage = UserService.convertAuthErrorToMessage(error);
      console.error('Error logging in with Google: ', error);
    }
  }

  async loginWithEmail() {
    try {
      this.formSubmitted = true;
      await this.userService.loginWithEmail(
        this.loginForm.value.email,
        this.loginForm.value.password
      );
      await this.router.navigate(['/workspace'])
    } catch (error) {
      this.errorMessage = UserService.convertAuthErrorToMessage(error);
      console.error('Error logging in with email: ', error);
    }
  }
}<|MERGE_RESOLUTION|>--- conflicted
+++ resolved
@@ -49,7 +49,7 @@
       next: (user) => {
         if (user && this.formSubmitted) {
           console.log('Logged in: ', user);
-          this.navigateToDashboard();
+          this.navigateToWorkspace();
         }
       },
       error: (error) => {
@@ -67,19 +67,14 @@
     this.router.navigate(['/signup']);
   }
 
-  navigateToDashboard() {
-    this.router.navigate(['/dashboard']);
+  navigateToWorkspace() {
+    this.router.navigate(['/workspace']);
   }
 
   async loginWithGoogle() {
     try {
-<<<<<<< HEAD
       this.formSubmitted = true;
-      await this.userService.loginWithGoogle();
-=======
       await this.userService.loginWithGoogle()
-      await this.router.navigate(['/workspace'])
->>>>>>> e927d459
     } catch (error) {
       this.errorMessage = UserService.convertAuthErrorToMessage(error);
       console.error('Error logging in with Google: ', error);
@@ -93,7 +88,6 @@
         this.loginForm.value.email,
         this.loginForm.value.password
       );
-      await this.router.navigate(['/workspace'])
     } catch (error) {
       this.errorMessage = UserService.convertAuthErrorToMessage(error);
       console.error('Error logging in with email: ', error);
