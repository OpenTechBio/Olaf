--- conflicted
+++ resolved
@@ -114,21 +114,6 @@
         }
       </div>
     }
-<<<<<<< HEAD
-=======
-    <!-- project settings button -->
-    <button
-      hlmBtn
-      variant="ghost"
-      size="sm"
-      class="mt-auto flex-none justify-start gap-x-2 pl-2"
-    >
-      <hlm-icon size="sm" name="lucideSettings" class="flex-none" />
-      @if (!collapsed) {
-        <div class="truncate">Project Settings</div>
-      }
-    </button>
->>>>>>> 8789e283
   </div>
   <!-- chat interface -->
   <div
@@ -249,7 +234,6 @@
   <!-- twocube den -->
   <hlm-tabs
     id="den-sidebar"
-<<<<<<< HEAD
     tab="code"
     class="flex flex-col p-3 bg-foreground rounded-md"
   >
@@ -258,81 +242,6 @@
       <button hlmTabsTrigger="code">Code</button>
       <button hlmTabsTrigger="files">Files</button>
     </hlm-tabs-list>
-=======
-    tab="planner"
-    class="flex flex-col rounded-md bg-foreground p-3"
-  >
-    <!-- header tab buttons -->
-    <hlm-tabs-list class="grid w-full grid-cols-4">
-      <button hlmTabsTrigger="planner">Planner</button>
-      <button hlmTabsTrigger="terminal">Terminal</button>
-      <button hlmTabsTrigger="code">Code</button>
-      <button hlmTabsTrigger="files">Files</button>
-    </hlm-tabs-list>
-    <!-- planner tab content -->
-    <div #plannerScreen hlmTabsContent="planner" class="h-full overflow-y-auto">
-      @for (
-        message of this.currentSession.history | planmessage;
-        track $index
-      ) {
-        @if (parseJson(message.content); as plan) {
-          <div
-            class="flex flex-col break-words rounded-md border p-3"
-            [ngClass]="{
-              'mt-3': !$first,
-            }"
-          >
-            <!-- plan overview -->
-            <div hlmH2>Plan Overview</div>
-            <div hlmP>
-              {{ plan.overview }}
-            </div>
-            <!-- plan steps -->
-            <div hlmH2>Required Steps</div>
-            @for (step of plan.steps; track $index) {
-              <div hlmH3>Step {{ step.step_number }}: {{ step.title }}</div>
-              <ul hlmUl>
-                <li><strong>Description: </strong>{{ step.description }}</li>
-                <li>
-                  <strong>Dependencies: </strong>
-                  {{
-                    step.dependencies ? step.dependencies.join(', ') : 'None'
-                  }}
-                </li>
-                <li>
-                  <strong>Expected Output: </strong>{{ step.expected_output }}
-                </li>
-              </ul>
-            }
-            <!-- final check -->
-            <div hlmH2>Final Check</div>
-            <div hlmP>
-              {{ plan.final_check }}
-            </div>
-          </div>
-        }
-      }
-      <!-- empty state -->
-      @empty {
-        <div
-          class="flex h-full flex-col items-center justify-center gap-y-4 rounded-md border p-3"
-        >
-          <div class="h-20 w-20 rounded-full bg-background"></div>
-          <div hlmSmall hlmMuted>Nothing to plan yet.</div>
-        </div>
-      }
-    </div>
-    <!-- terminal tab content -->
-    <div hlmTabsContent="terminal" class="h-full overflow-y-auto">
-      <!-- empty state -->
-      <div
-        class="flex h-full flex-col items-center justify-center gap-y-4 rounded-md border p-3"
-      >
-        <div class="h-20 w-20 rounded-full bg-background"></div>
-        <div hlmSmall hlmMuted>Terminal coming soon!</div>
-      </div>
-    </div>
->>>>>>> 8789e283
     <!-- code tab content -->
     <div #codeScreen hlmTabsContent="code" class="h-full overflow-y-auto">
       <div class="flex h-full flex-col gap-y-3">
