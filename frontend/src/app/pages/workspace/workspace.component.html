--- conflicted
+++ resolved
@@ -243,7 +243,6 @@
       <button hlmTabsTrigger="code">Code</button>
       <button hlmTabsTrigger="files">Files</button>
     </hlm-tabs-list>
-<<<<<<< HEAD
     <!-- planner tab content -->
     <div #plannerScreen hlmTabsContent="planner" class="h-full overflow-y-auto">
       @for (
@@ -307,8 +306,6 @@
         <div hlmSmall hlmMuted>Terminal coming soon!</div>
       </div>
     </div>
-=======
->>>>>>> c657603a
     <!-- code tab content -->
     <div #codeScreen hlmTabsContent="code" class="h-full overflow-y-auto">
       <div class="flex h-full flex-col gap-y-3">
