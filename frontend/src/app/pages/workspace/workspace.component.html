--- conflicted
+++ resolved
@@ -1,209 +1,84 @@
 <div class="flex h-screen bg-background p-3">
   <!-- sidebar -->
-<<<<<<< HEAD
   <div
+    #sidebar
     id="sidebar"
-    class="flex flex-col gap-y-2 rounded-md bg-foreground p-3 transition-[width] h-full justify-between"
+    class="flex flex-col gap-y-2 rounded-md bg-foreground p-3 transition-[width]"
   >
-    <!-- Sidebar content (sessions, header, etc.) -->
-    <div class="flex flex-col gap-y-2">
-      <!-- Header/collapse button row -->
-      <div
-        class="flex flex-none items-center gap-x-2.5 overflow-x-hidden"
-        [ngClass]="{ 'justify-center': collapsed }"
-      >
-        @if (!collapsed) {
-          <img
-            src="assets/twocube-logo-black-bg.png"
-            class="h-8 w-8 flex-none rounded-lg"
-          />
-          <div hlmLarge class="mr-auto truncate">Twocube</div>
-        }
-        <button hlmBtn variant="ghost" size="icon" (click)="toggleSidebar()">
-          <hlm-icon
-            size="sm"
-            [name]="collapsed ? 'lucidePanelLeftOpen' : 'lucidePanelLeftClose'"
-          ></hlm-icon>
-        </button>
-      </div>
-      <hr hlmSeparator />
-
-      <!-- New session button -->
-      <button
-        hlmBtn
-        variant="accent"
-        size="sm"
-        class="flex-none justify-start gap-x-2 truncate pl-2"
-        (click)="newSession()"
-      >
-        <hlm-icon size="sm" name="lucidePlus" class="flex-none"></hlm-icon>
-        @if (!collapsed) {
-          <div class="truncate">New Session</div>
-        }
+    <!-- header/collapse button row -->
+    <div
+      class="flex flex-none items-center gap-x-2.5 overflow-x-hidden"
+      [ngClass]="{ 'justify-center': collapsed }"
+    >
+      @if (!collapsed) {
+        <img
+          src="assets/OTB.png"
+          class="h-8 w-8 flex-none rounded-lg"
+        />
+        <div hlmLarge class="mr-auto truncate">Olaf</div>
+      }
+      <button hlmBtn variant="ghost" size="icon" (click)="toggleSidebar()">
+        <hlm-icon
+          size="sm"
+          [name]="collapsed ? 'lucidePanelLeftOpen' : 'lucidePanelLeftClose'"
+        ></hlm-icon>
       </button>
-
-      <!-- Sessions list -->
+    </div>
+    <hr hlmSeparator />
+
+    <!-- new session button -->
+    <button
+      hlmBtn
+      variant="accent"
+      size="sm"
+      class="flex-none justify-start gap-x-2 truncate pl-2"
+      (click)="newSession()"
+    >
+      <hlm-icon size="sm" name="lucidePlus" class="flex-none"></hlm-icon>
       @if (!collapsed) {
-        <div class="flex flex-col gap-y-1 overflow-y-auto">
-          @for (session of sessionsService.userSessions; track session.id) {
-            @if (session.projectId === currentProject.id) {
-=======
-<div
-#sidebar
-id="sidebar"
-class="flex flex-col gap-y-2 rounded-md bg-foreground p-3 transition-[width]"
->
-<!-- header/collapse button row -->
-<div
-  class="flex flex-none items-center gap-x-2.5 overflow-x-hidden"
-  [ngClass]="{ 'justify-center': collapsed }"
->
-  @if (!collapsed) {
-    <img
-      src="assets/twocube-logo-black-bg.png"
-      class="h-8 w-8 flex-none rounded-lg"
-    />
-    <div hlmLarge class="mr-auto truncate">Olaf</div>
-  }
-  <button hlmBtn variant="ghost" size="icon" (click)="toggleSidebar()">
-    <hlm-icon
-      size="sm"
-      [name]="collapsed ? 'lucidePanelLeftOpen' : 'lucidePanelLeftClose'"
-    />
-  </button>
-</div>
-<hr hlmSeparator />
-<!-- new session button -->
-<button
-  hlmBtn
-  variant="accent"
-  size="sm"
-  class="flex-none justify-start gap-x-2 truncate pl-2"
-  (click)="newSession()"
->
-  <hlm-icon size="sm" name="lucidePlus" class="flex-none" />
-  @if (!collapsed) {
-    <div class="truncate">New Session</div>
-  }
-</button>
-<!-- sessions list -->
-@if (!collapsed) {
-  <div class="flex flex-col gap-y-1 overflow-y-auto">
-    @for (session of sessionsService.userSessions; track session.id) {
-      @if (session.projectId === currentProject.id) {
-        <button
-          hlmBtn
-          [variant]="currentSession.id === session.id ? 'accent' : 'ghost'"
-          size="sm"
-          class="justify-between pl-3 pr-0"
-          (click)="changeSession(session)"
-        >
-          <div
+        <div class="truncate">New Session</div>
+      }
+    </button>
+
+    <!-- sessions list -->
+    @if (!collapsed) {
+      <div class="flex flex-col gap-y-1 overflow-y-auto">
+        @for (session of sessionsService.userSessions; track session.id) {
+          @if (session.projectId === currentProject.id) {
+            <!-- SECOND BUTTON (includes the ellipsis dialog trigger) -->
+            <button
+              hlmBtn
+              [variant]="currentSession.id === session.id ? 'accent' : 'ghost'"
+              size="sm"
+              class="justify-between pl-3 pr-0"
+              (click)="changeSession(session)"
+            >
+              <div
                 class="truncate"
-                [ngClass]="{
-                  'font-semibold': currentSession.id === session.id,
-                }"
+                [ngClass]="{ 'font-semibold': currentSession.id === session.id }"
               >
-                {{ session.name || '&lt;untitled session&gt;' }}
+                {{ session.name || '\<untitled session>' }}
               </div>
->>>>>>> bc245dc4
               <button
                 hlmBtn
-                [variant]="currentSession.id === session.id ? 'accent' : 'ghost'"
-                size="sm"
-                class="justify-between pl-3 pr-0"
-                (click)="changeSession(session)"
+                variant="float"
+                size="icon"
+                [brnMenuTriggerFor]="menu"
               >
-                <div
-                  class="truncate"
-                  [ngClass]="{ 'font-semibold': currentSession.id === session.id }"
-                >
-                  {{ session.name || '&lt;untitled session&gt;' }}
-                </div>
-                <button hlmBtn variant="float" size="icon" [brnMenuTriggerFor]="menu">
-                  <hlm-icon size="xs" name="lucideEllipsisVertical"></hlm-icon>
-                </button>
-                <hlm-dialog class="absolute">
-                  <!-- Session options menu -->
-                  <ng-template #menu>
-                    <hlm-menu>
-                      <button
-                        hlmMenuItem
-                        brnDialogTrigger
-                        (click)="newSessionName = session.name || '<untitled session>'"
-                      >
-                        <hlm-icon name="lucidePencil" hlmMenuIcon></hlm-icon>
-                        Rename
-                      </button>
-                      <button
-                        hlmMenuItem
-                        class="text-destructive hover:text-destructive"
-                        (click)="deleteSession(session)"
-                      >
-                        <hlm-icon name="lucideTrash2" hlmMenuIcon></hlm-icon>
-                        Delete
-                      </button>
-                    </hlm-menu>
-                  </ng-template>
-                  <!-- Rename session dialog -->
-                  <hlm-dialog-content *brnDialogContent="let ctx">
-                    <hlm-dialog-header>
-                      <div hlmDialogTitle>Rename Session</div>
-                    </hlm-dialog-header>
-                    <input hlmInput class="w-96" [(ngModel)]="newSessionName" />
-                    <hlm-dialog-footer>
-                      <button hlmBtn brnDialogClose variant="outline" size="sm">
-                        Cancel
-                      </button>
-                      <button
-                        hlmBtn
-                        brnDialogClose
-                        variant="secondary"
-                        size="sm"
-                        (click)="renameSession(session)"
-                      >
-                        Save
-                      </button>
-                    </hlm-dialog-footer>
-                  </hlm-dialog-content>
-                </hlm-dialog>
+                <hlm-icon size="xs" name="lucideEllipsisVertical"></hlm-icon>
               </button>
-<<<<<<< HEAD
-            }
-          }
-        </div>
-      }
-    </div>
-
-    <!-- SETTINGS BUTTON (At the bottom) -->
-    <div class="mt-auto">
-      <button
-        hlmBtn
-        variant="ghost"
-        size="sm"
-        class="flex items-center gap-x-2 w-full justify-start pl-2"
-        (click)="openSettingsModal()"
-      >
-        <hlm-icon size="sm" name="lucideSettings"></hlm-icon>
-        @if (!collapsed) {
-          <div class="truncate">Settings</div>
-        }
-      </button>
-    </div>
-  </div>
-=======
+
+              <!-- FIRST hlm-dialog block -->
               <hlm-dialog class="absolute">
-                <!-- session options menu -->
+                <!-- Session options menu -->
                 <ng-template #menu>
                   <hlm-menu>
                     <button
                       hlmMenuItem
                       brnDialogTrigger
-                      (click)="
-                        newSessionName = session.name || '<untitled session>'
-                      "
+                      (click)="newSessionName = session.name || '\<untitled session>'"
                     >
-                      <hlm-icon name="lucidePencil" hlmMenuIcon />
+                      <hlm-icon name="lucidePencil" hlmMenuIcon></hlm-icon>
                       Rename
                     </button>
                     <button
@@ -211,12 +86,12 @@
                       class="text-destructive hover:text-destructive"
                       (click)="deleteSession(session)"
                     >
-                      <hlm-icon name="lucideTrash2" hlmMenuIcon />
+                      <hlm-icon name="lucideTrash2" hlmMenuIcon></hlm-icon>
                       Delete
                     </button>
                   </hlm-menu>
                 </ng-template>
-                <!-- rename session dialog -->
+                <!-- Rename session dialog -->
                 <hlm-dialog-content *brnDialogContent="let ctx">
                   <hlm-dialog-header>
                     <div hlmDialogTitle>Rename Session</div>
@@ -238,31 +113,125 @@
                   </hlm-dialog-footer>
                 </hlm-dialog-content>
               </hlm-dialog>
-        </button>
-      }
+            </button>
+
+            <!-- SECOND hlm-dialog block (repeated content) -->
+            <hlm-dialog class="absolute">
+              <!-- session options menu -->
+              <ng-template #menu>
+                <hlm-menu>
+                  <button
+                    hlmMenuItem
+                    brnDialogTrigger
+                    (click)="
+                      newSessionName = session.name || '\<untitled session>'
+                    "
+                  >
+                    <hlm-icon name="lucidePencil" hlmMenuIcon></hlm-icon>
+                    Rename
+                  </button>
+                  <button
+                    hlmMenuItem
+                    class="text-destructive hover:text-destructive"
+                    (click)="deleteSession(session)"
+                  >
+                    <hlm-icon name="lucideTrash2" hlmMenuIcon></hlm-icon>
+                    Delete
+                  </button>
+                </hlm-menu>
+              </ng-template>
+              <!-- rename session dialog -->
+              <hlm-dialog-content *brnDialogContent="let ctx">
+                <hlm-dialog-header>
+                  <div hlmDialogTitle>Rename Session</div>
+                </hlm-dialog-header>
+                <input hlmInput class="w-96" [(ngModel)]="newSessionName" />
+                <hlm-dialog-footer>
+                  <button hlmBtn brnDialogClose variant="outline" size="sm">
+                    Cancel
+                  </button>
+                  <button
+                    hlmBtn
+                    brnDialogClose
+                    variant="secondary"
+                    size="sm"
+                    (click)="renameSession(session)"
+                  >
+                    Save
+                  </button>
+                </hlm-dialog-footer>
+              </hlm-dialog-content>
+            </hlm-dialog>
+          }
+        }
+      </div>
     }
+
+    <!-- SETTINGS BUTTON (At the bottom) -->
+    <div class="mt-auto">
+      <button
+        hlmBtn
+        variant="ghost"
+        size="sm"
+        class="flex items-center gap-x-2 w-full justify-start pl-2"
+        (click)="openSettingsModal()"
+      >
+        <hlm-icon size="sm" name="lucideSettings"></hlm-icon>
+        @if (!collapsed) {
+          <div class="truncate">Settings</div>
+        }
+      </button>
+    </div>
+
+    <!-- Extra hlm-dialog below the settings button -->
+    <hlm-dialog class="absolute">
+      <!-- session options menu -->
+      <ng-template #menu>
+        <hlm-menu>
+          <button
+            hlmMenuItem
+            brnDialogTrigger
+            (click)="
+              newSessionName = currentSession.name || '\<untitled session>'
+            "
+          >
+            <hlm-icon name="lucidePencil" hlmMenuIcon></hlm-icon>
+            Rename
+          </button>
+          <button
+            hlmMenuItem
+            class="text-destructive hover:text-destructive"
+            (click)="deleteSession(currentSession)"
+          >
+            <hlm-icon name="lucideTrash2" hlmMenuIcon></hlm-icon>
+            Delete
+          </button>
+        </hlm-menu>
+      </ng-template>
+      <!-- rename session dialog -->
+      <hlm-dialog-content *brnDialogContent="let ctx">
+        <hlm-dialog-header>
+          <div hlmDialogTitle>Rename Session</div>
+        </hlm-dialog-header>
+        <input hlmInput class="w-96" [(ngModel)]="newSessionName" />
+        <hlm-dialog-footer>
+          <button hlmBtn brnDialogClose variant="outline" size="sm">
+            Cancel
+          </button>
+          <button
+            hlmBtn
+            brnDialogClose
+            variant="secondary"
+            size="sm"
+            (click)="renameSession(currentSession)"
+          >
+            Save
+          </button>
+        </hlm-dialog-footer>
+      </hlm-dialog-content>
+    </hlm-dialog>
   </div>
-}
-<!-- Bottom Section with Settings Icon & Project Info -->
-<div class="mt-auto border-t border-divider pt-2 flex items-center justify-between">
-  <!-- Settings Icon Button -->
-  <button hlmBtn variant="ghost" size="icon">
-    <hlm-icon size="sm" name="lucideSettings" />
-  </button>
-  <!-- Project Info (displayed when not collapsed) -->
-  @if (!collapsed) {
-    <div *ngIf="currentProject.agent === 'Undefined'; else agentInfo" class="text-xs text-black">
-      {{ currentProject.language }}
-    </div>
-    <ng-template #agentInfo>
-      <div class="text-xs text-black">
-        {{ currentProject.language }} | {{ currentProject.agent }}
-      </div>
-    </ng-template>
-  }
-</div>
-</div>
->>>>>>> bc245dc4
+  <!-- END of sidebar -->
 
   <!-- chat interface -->
   <div
@@ -314,20 +283,13 @@
           <div class="flex gap-x-2.5">
             <!-- twocube avatar -->
             <img
-              src="assets/twocube-logo-black-bg.png"
+              src="assets/OTB.png"
               class="h-9 rounded-lg"
             />
             <!-- twocube name/message -->
             <div class="flex flex-col gap-y-0.5">
               <div hlmLarge hlmSmall>Olaf</div>
               <div hlmSmall class="self-start break-words rounded-lg">
-<<<<<<< HEAD
-                @if ((message.type === 'code' || message.type === 'executedCode') && message.content !== '') {
-                  <div [innerHTML]="extractTextWithoutCode(message.content).trim()"></div>
-                }
-                @if (message.type === 'text' && message.content !== '') {
-                  <div [innerHTML]="extractTextWithoutCode(message.content).trim()"></div>
-=======
                 @if (
                   (message.type === 'code' || message.type === 'executedCode') &&
                   message.content.trim() !== ''
@@ -340,7 +302,6 @@
                   <div
                     [innerHTML]="extractTextWithoutCode(message.content).trim()"
                   ></div>
->>>>>>> bc245dc4
                 }
               </div>
             </div>
@@ -351,7 +312,7 @@
       @empty {
         @if (!localSessionChunks.hasOwnProperty(currentSession.id)) {
           <img
-            src="assets/twocube-logo-black-bg.png"
+            src="assets/OTB.png"
             class="mt-auto h-12 self-center rounded-lg"
           />
           <div hlmSmall hlmMuted class="mb-auto self-center text-center">
@@ -363,7 +324,7 @@
       @for (chunk of localSessionChunks[currentSession.id]; track $index) {
         <div class="flex gap-x-2.5">
           <!-- twocube avatar -->
-          <img src="assets/twocube-logo-black-bg.png" class="h-9 rounded-lg" />
+          <img src="assets/OTB.png" class="h-9 rounded-lg" />
           <!-- twocube name/message -->
           <div class="flex flex-col gap-y-0.5">
             <div hlmLarge hlmSmall>Olaf</div>
@@ -427,7 +388,7 @@
           (mousedown)="sendNextStep()"
           (mouseup)="adjustTextareaHeight(chatBar)"
         >
-          <hlm-icon size="sm" name="lucideSquareArrowRight" />
+          <hlm-icon size="sm" name="lucideSquareArrowRight"></hlm-icon>
         </button>
       }
     </div>
@@ -440,82 +401,41 @@
     class="flex flex-col rounded-md bg-foreground p-3"
   >
     <!-- header tab buttons -->
-<<<<<<< HEAD
-    <hlm-tabs-list class="grid w-full grid-cols-2">
-      <button hlmTabsTrigger="code">Code</button>
-      <button hlmTabsTrigger="files">Files</button>
-    </hlm-tabs-list>
-
-    <!-- planner tab content -->
-    <div #plannerScreen hlmTabsContent="planner" class="h-full overflow-y-auto">
-      @for (message of this.currentSession.history | planmessage; track $index) {
-        @if (parseJson(message.content); as plan) {
-          <div
-            class="flex flex-col break-words rounded-md border p-3"
-            [ngClass]="{
-              'mt-3': !$first
-            }"
-          >
-            <!-- plan overview -->
-            <div hlmH3>Plan Overview</div>
-            <div hlmP>
-              {{ plan.overview }}
-            </div>
-
-            <!-- plan steps -->
-            <div hlmH3>Required Steps</div>
-            @for (step of plan.steps; track $index) {
-              <div hlmH4>Step {{ step.step_number }}: {{ step.title }}</div>
-              <ul hlmUl>
-                <li><strong>Description: </strong>{{ step.description }}</li>
-                <li>
-                  <strong>Dependencies: </strong>
-                  {{ step.dependencies ? step.dependencies.join(', ') : 'None' }}
-                </li>
-                <li>
-                  <strong>Expected Output: </strong>{{ step.expected_output }}
-                </li>
-              </ul>
-            }
-
-            <!-- final check -->
-            <div hlmH3>Final Check</div>
-            <div hlmP>
-              {{ plan.final_check }}
-            </div>
-          </div>
-=======
-      <!-- Only show planner if we are in l3 Reasoning -->
-      @if (currentProject.agent === 'L3-Reasoning') {
-        <hlm-tabs-list class="grid w-full grid-cols-3">
+    <!-- Only show planner if we are in l3 Reasoning -->
+    @if (currentProject.agent === 'L3-Reasoning') {
+      <hlm-tabs-list class="grid w-full grid-cols-3">
         <button hlmTabsTrigger="planner">Planner</button>
         <button hlmTabsTrigger="code">Code</button>
         <button hlmTabsTrigger="files">Files</button>
       </hlm-tabs-list>
-      }
-      @else {
-        <hlm-tabs-list class="grid w-full grid-cols-3">
-          <button hlmTabsTrigger="code">Code</button>
-          <button hlmTabsTrigger="files">Files</button>
-          <button hlmTabsTrigger="terminal">Terminal</button>
-        </hlm-tabs-list>
-      }
+    }
+    @else {
+      <hlm-tabs-list class="grid w-full grid-cols-3">
+        <button hlmTabsTrigger="code">Code</button>
+        <button hlmTabsTrigger="files">Files</button>
+        <button hlmTabsTrigger="terminal">Terminal</button>
+      </hlm-tabs-list>
+    }
+
     <!-- planner tab content -->
     <div #plannerScreen hlmTabsContent="planner" class="h-full overflow-y-auto">
       @for (message of currentSession.history | planmessage; track $index) {
-         @if (message.type === 'plan') {
-          <div *ngIf="message.type === 'plan'"
-           class="rounded-lg p-5 border-l-8"
-           [ngClass]="{
-             'border-indigo-500 bg-indigo-50': message.content.includes('Plan'),
-             'border-gray-300 bg-white': !message.content.includes('Plan')
-           }">
-        <h2 class="text-xl font-bold text-gray-800 mb-2">Plan Overview</h2>
+        @if (message.type === 'plan') {
           <div
-          [innerHTML]="extractTextWithoutCode(message.content).trim()"
-        ></div>
-      </div>
->>>>>>> bc245dc4
+            *ngIf="message.type === 'plan'"
+            class="rounded-lg p-5 border-l-8"
+            [ngClass]="{
+              'border-indigo-500 bg-indigo-50': message.content.includes('Plan'),
+              'border-gray-300 bg-white': !message.content.includes('Plan')
+            }"
+          >
+            <h2 class="text-xl font-bold text-gray-800 mb-2">
+              Plan Overview
+            </h2>
+            <div
+              [innerHTML]="extractTextWithoutCode(message.content).trim()"
+            ></div>
+          </div>
         }
       }
       <!-- empty state -->
@@ -538,20 +458,17 @@
         class="flex h-full w-full flex-col gap-y-2 overflow-y-auto rounded-sm bg-gray-200 p-3 font-mono text-xs leading-relaxed text-gray-700"
       >
         <!-- Loop through the session history -->
-         <span>Olaf$ Welcome!</span>
-        <ng-container
-          *ngFor="let msg of this.currentSession.history"
-        >
+        <span>Olaf$ Welcome!</span>
+        <ng-container *ngFor="let msg of this.currentSession.history">
           <!-- If the user typed a terminal command -->
           <div *ngIf="msg.type === 'terminal'" class="text-black-500">
             <span>Olaf$ {{ extractBashCommands(msg.content) }}</span>
           </div>
           <!-- If the assistant returns a terminal result/output -->
           <div *ngIf="msg.type === 'terminalResult'">
-            <!-- You can optionally do some cleaning or highlighting here -->
-            <pre class="text-black-500 whitespace-pre-wrap break-words">{{
-              msg.content
-            }}</pre>
+            <pre class="text-black-500 whitespace-pre-wrap break-words">
+              {{ msg.content }}
+            </pre>
           </div>
         </ng-container>
         @if (executingCode.has(currentSession.id)) {
@@ -560,7 +477,7 @@
             class="mb-1 flex items-center gap-x-3 rounded-md border bg-transparent p-2"
           >
             Executing code...
-            <hlm-spinner size="xs" />
+            <hlm-spinner size="xs"></hlm-spinner>
           </span>
         }
       </div>
@@ -569,11 +486,7 @@
     <!-- code tab content -->
     <div #codeScreen hlmTabsContent="code" class="h-full overflow-y-auto">
       <div class="flex h-full flex-col gap-y-3">
-<<<<<<< HEAD
-        @for (message of this.currentSession.history | codemessage; track $index) {
-=======
         @for (message of currentSession.history | codemessage; track $index) {
->>>>>>> bc245dc4
           <!-- code block -->
           @if (message.type === 'code' || message.type === 'executedCode') {
             <pre>
@@ -635,12 +548,26 @@
           track $index
         ) {
           <!-- code block -->
-          @if (message.type === 'code' || message.type === 'executedCode')  {
-            <pre><code hlmSmall [highlight]="extractCode(message.content)" language="python" class="bg-transparent border rounded-md"></code></pre>
+          @if (message.type === 'code' || message.type === 'executedCode') {
+            <pre>
+              <code
+                hlmSmall
+                [highlight]="extractCode(message.content)"
+                language="python"
+                class="bg-transparent border rounded-md"
+              ></code>
+            </pre>
           }
           <!-- result block -->
           @else if (message.type === 'result') {
-            <pre><code hlmSmall [highlight]="message.content" language="html" class="bg-transparent border rounded-md"></code></pre>
+            <pre>
+              <code
+                hlmSmall
+                [highlight]="message.content"
+                language="html"
+                class="bg-transparent border rounded-md"
+              ></code>
+            </pre>
           }
           <!-- image block -->
           @else if (message.type === 'image') {
@@ -651,7 +578,14 @@
           }
           <!-- error block -->
           @else if (message.type === 'error') {
-            <pre><code hlmSmall [highlight]="message.content" language="python" class="bg-transparent border rounded-md text-destructive"></code></pre>
+            <pre>
+              <code
+                hlmSmall
+                [highlight]="message.content"
+                language="python"
+                class="bg-transparent border rounded-md text-destructive"
+              ></code>
+            </pre>
           }
         }
         @if (executingCode.has(currentSession.id)) {
@@ -676,11 +610,7 @@
           persist after refresh.
         </div>
         <!-- files list -->
-<<<<<<< HEAD
-        @for (file of this.fileStorageService.getFiles() | async; track file.id) {
-=======
         @for (file of fileStorageService.getFiles() | async; track file.id) {
->>>>>>> bc245dc4
           <div class="flex items-center gap-x-2">
             <hlm-icon
               size="sm"
@@ -688,8 +618,6 @@
               class="flex-none"
             ></hlm-icon>
             <div hlmSmall class="truncate">{{ file.name }}</div>
-
-            <!-- file not added state, potentially loading -->
             @if (!uploadedFiles.has(file.id)) {
               <button
                 hlmBtn
@@ -707,7 +635,6 @@
                 <hlm-icon #icon size="xs" name="lucideArrowUpFromLine"></hlm-icon>
               </button>
             }
-            <!-- file already added state -->
             @else {
               <button
                 hlmBtn
@@ -735,7 +662,6 @@
   </hlm-tabs>
 </div>
 
-<!-- Place the settings component at the root level, below the main .flex container -->
 <app-settings
   [showModal]="showSettingsModal"
   (closeModalEvent)="closeSettingsModal()"
