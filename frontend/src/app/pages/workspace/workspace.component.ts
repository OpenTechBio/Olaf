import { Component, OnDestroy, OnInit } from '@angular/core';
import { AsyncPipe, CommonModule } from '@angular/common';
import { FormsModule } from '@angular/forms';
import { HttpClient } from '@angular/common/http';
import { Router } from '@angular/router';
import { Observable, Subscription } from 'rxjs';
import Split from 'split.js';

import { ChatService } from '../../services/chat.service';
import { SandboxService } from '../../services/sandbox.service';
import { UploadService } from '../../services/upload.service';
import { UserService } from '../../services/user.service';
import { SessionsService } from '../../services/sessions.service';
import { ChatMessage } from '../../models/chat-message';


@Component({
  selector: 'app-chat',
  standalone: true,
  imports: [CommonModule, FormsModule],
  templateUrl: './workspace.component.html',
  styleUrls: ['./workspace.component.scss'],
})
export class WorkspaceComponent implements OnInit, OnDestroy {
  loading: boolean = false;
  isConnected: boolean = false;
  selectedUploadFiles: File[] = [];
  uploadSubscription: Subscription | undefined;
  
  selectedTab: string = 'planner'; // Default tab

<<<<<<< HEAD
  messages: ChatMessage[] = [
    {
      type: 'text',
      role: 'assistant',
      content: 'Hello, how can I help you today?',
    },
  ];

  plans: string[] = []
  codes: string[] = []

=======
>>>>>>> 03d78bb5
  newMessage: string = '';

  constructor(
    private http: HttpClient,
    private router: Router,
    private chatService: ChatService,
    private sandboxService: SandboxService,
    public sessionsService: SessionsService,
    public uploadService: UploadService,
    public userService: UserService
  ) {}

  ngAfterViewInit() {
    Split(['#sidebar', '#main-content', '#den-sidebar'], {
      sizes: [25, 50, 25], // Initial sizes of the columns in percentage
      minSize: 200, // Minimum size of each column in pixels
      gutterSize: 10, // Size of the gutter (the draggable area between columns)
      cursor: 'col-resize', // Cursor to show when hovering over the gutter
    });
  }

  ngOnInit() {
    this.uploadSubscription = this.uploadService.getUploadProgress().subscribe(
      (uploads) => {
        console.log(uploads);
      }
    ); 
  }

  ngOnDestroy() {
    this.uploadSubscription?.unsubscribe();
  }

  selectTab(tab: string) {
    this.selectedTab = tab;
  }

  connectToSandBox() {
    this.loading = true;
    this.sandboxService.createSandbox().subscribe(
      (response: any) => {
        this.sandboxService.setSandboxId(response.sandboxId);
        this.isConnected = true;
        this.loading = false;
        console.log(this.sandboxService.getSandboxId());
      },
      (error) => {
        console.error('Error:', error);
        this.loading = false;
      }
    );
  }

  sendMessage() {
    if (this.newMessage.trim()) {
      const userMessage: ChatMessage = {
        type: 'text',
        role: 'user',
        content: this.newMessage,
      };
      this.sessionsService.addMessageToActiveSession(userMessage);
      this.newMessage = '';
      this.loading = true;

      this.chatService.sendMessage(this.sessionsService.activeSession.history).subscribe(
        (response: ChatMessage[]) => {
          this.processResponse(response);
          this.sessionsService.activeSession.history = [...this.sessionsService.activeSession.history, ...response];
          this.loading = false;
          this.sessionsService.saveActiveSession();
        },
        (error) => {
          console.error('Error:', error);
          this.loading = false;
        }
      );
    }
  }

  continue() {
    this.loading = true;
    this.chatService.sendMessage(this.sessionsService.activeSession.history).subscribe(
      (response: ChatMessage[]) => {
        this.sessionsService.activeSession.history = [...this.sessionsService.activeSession.history, ...response];
        this.loading = false;
      },
      (error) => {
        console.error('Error:', error);
        this.loading = false;
      }
    );
  }

  executeCode(code: string) {
    this.sandboxService.executeCode(code).subscribe(
      (result: any) => {
        const codeResultMessage: ChatMessage = {
          type: 'text',
          role: 'assistant',
          content: result.output || 'Code executed goes here',
        };
        this.sessionsService.activeSession.history.push(codeResultMessage);
        this.loading = false;
      },
      (error) => {
        console.error('Error:', error);
        this.loading = false;
      }
    );
  }

  processResponse(response: ChatMessage[]) {
    response.forEach((message) => {
      if (message.type === 'code') {
        this.executeCode(message.content);
      }
    });
  }

  requestPlan() {
    this.loading = true;
    this.chatService.requestPlan(this.messages).subscribe(
      (response: ChatMessage[]) => {
        this.plans = [...this.plans, ...response.map((message) => message.content)];
        this.loading = false;
      },
      (error) => {
        console.error('Error:', error);
        this.loading = false;
      }
    );
  }

  requestCode() {
    this.loading = true;
    this.chatService.requestCode(this.messages).subscribe(
      (response: ChatMessage[]) => {
        this.codes = [...this.codes, ...response.map((message) => message.content)];
        this.loading = false;
      },
      (error) => {
        console.error('Error:', error);
        this.loading = false;
      }
    );
  }
}<|MERGE_RESOLUTION|>--- conflicted
+++ resolved
@@ -29,7 +29,6 @@
   
   selectedTab: string = 'planner'; // Default tab
 
-<<<<<<< HEAD
   messages: ChatMessage[] = [
     {
       type: 'text',
@@ -41,8 +40,6 @@
   plans: string[] = []
   codes: string[] = []
 
-=======
->>>>>>> 03d78bb5
   newMessage: string = '';
 
   constructor(
