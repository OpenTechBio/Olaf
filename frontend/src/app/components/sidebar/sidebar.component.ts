--- conflicted
+++ resolved
@@ -73,13 +73,10 @@
       name: 'data',
       lucideIcon: 'lucideFiles',
     },
-<<<<<<< HEAD
-=======
     {
       name: 'settings',
       lucideIcon: 'lucideSettings',
     },
->>>>>>> 4b2c030a
   ];
 
   constructor(public userService: UserService) {}
