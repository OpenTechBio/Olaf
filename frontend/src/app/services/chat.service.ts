import { Injectable } from '@angular/core';
<<<<<<< HEAD
import { HttpClient, HttpHeaders, HttpParams } from '@angular/common/http';
import { Observable } from 'rxjs';
=======
import { HttpClient, HttpHeaders } from '@angular/common/http';
import { Observable, firstValueFrom } from 'rxjs';
>>>>>>> b7ec46fe

@Injectable({
  providedIn: 'root',
})
export class ChatService {
  private chatAPIEndpoint =
<<<<<<< HEAD
    'http://127.0.0.1:5001/twocube-web/us-central1/master_agent_interaction';
=======
    'REMOVED'; // generalist chatder agent
  private nameMakerAPIEndpoint = 'REMOVED';
>>>>>>> b7ec46fe

  constructor(private http: HttpClient) {}

  sendMessage(
    message: string,
    sessionId: string,
    userId: string,
    projectId: string,
  ): Observable<any> {
    const headers = new HttpHeaders({
      'Content-Type': 'application/json',
    });

<<<<<<< HEAD
    // Set up query parameters
    const params = new HttpParams()
      .set('session_id', sessionId)
      .set('user_id', userId)
      .set('project_id', projectId);

    const body = {
      message,
    };

    return this.http.post(this.chatAPIEndpoint, body, {
      headers,
      params,
      observe: 'events',
      reportProgress: true,
      responseType: 'text',
    });
=======
    return this.http.post(
      this.chatAPIEndpoint,
      { history },
      {
        headers,
        observe: 'events',
        reportProgress: true,
        responseType: 'text',
      }
    );
>>>>>>> b7ec46fe
  }

  async generateChatNameFromHistory(history: ChatMessage[]): Promise<string> {
    // remove all images from history
    history = history.filter((message) => message.type !== 'image');
    const headers = new HttpHeaders({
      'Content-Type': 'application/json',
    });

    const response = await firstValueFrom(
      this.http.post<{ message: string }>(
        this.nameMakerAPIEndpoint,
        { history },
        {
          headers,
          responseType: 'json',
        }
      )
    );

    // Return the message from the response
    return response.message;
  }
}<|MERGE_RESOLUTION|>--- conflicted
+++ resolved
@@ -1,23 +1,15 @@
 import { Injectable } from '@angular/core';
-<<<<<<< HEAD
 import { HttpClient, HttpHeaders, HttpParams } from '@angular/common/http';
-import { Observable } from 'rxjs';
-=======
-import { HttpClient, HttpHeaders } from '@angular/common/http';
 import { Observable, firstValueFrom } from 'rxjs';
->>>>>>> b7ec46fe
+import { ChatMessage } from '../models/chat-message';
 
 @Injectable({
   providedIn: 'root',
 })
 export class ChatService {
   private chatAPIEndpoint =
-<<<<<<< HEAD
-    'http://127.0.0.1:5001/twocube-web/us-central1/master_agent_interaction';
-=======
     'REMOVED'; // generalist chatder agent
   private nameMakerAPIEndpoint = 'REMOVED';
->>>>>>> b7ec46fe
 
   constructor(private http: HttpClient) {}
 
@@ -25,13 +17,12 @@
     message: string,
     sessionId: string,
     userId: string,
-    projectId: string,
+    projectId: string
   ): Observable<any> {
     const headers = new HttpHeaders({
       'Content-Type': 'application/json',
     });
 
-<<<<<<< HEAD
     // Set up query parameters
     const params = new HttpParams()
       .set('session_id', sessionId)
@@ -49,18 +40,6 @@
       reportProgress: true,
       responseType: 'text',
     });
-=======
-    return this.http.post(
-      this.chatAPIEndpoint,
-      { history },
-      {
-        headers,
-        observe: 'events',
-        reportProgress: true,
-        responseType: 'text',
-      }
-    );
->>>>>>> b7ec46fe
   }
 
   async generateChatNameFromHistory(history: ChatMessage[]): Promise<string> {
