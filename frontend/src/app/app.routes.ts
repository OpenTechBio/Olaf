import { Routes } from '@angular/router';

import { authGuard } from './auth.guard';
//--- Components ---
import { LoginComponent } from './pages/login/login.component';
import { HomeComponent } from './pages/home/home.component';
import { SignupComponent } from './pages/signup/signup.component';
import { ProfileComponent } from './pages/profile/profile.component';
<<<<<<< HEAD
import { FileStorageComponent } from './components/file-storage/file-storage.component';
import { TestE2bComponent } from './components/test-e2b/test-e2b.component';
=======
import { WorkspaceComponent } from './pages/workspace/workspace.component';
>>>>>>> 88f48fc0

export const routes: Routes = [
  { path: '', redirectTo: '/teste2b', pathMatch: 'full' }, // Default route
  { path: 'home', component: HomeComponent },
  { path: 'login', component: LoginComponent, pathMatch: 'full' },
  { path: 'signup', component: SignupComponent },
  { path: 'profile', component: ProfileComponent },
<<<<<<< HEAD
  { path: 'teststorage', component: FileStorageComponent },
  { path: 'teste2b', component: TestE2bComponent },
=======
  { path: 'workspace', component: WorkspaceComponent},

>>>>>>> 88f48fc0
];<|MERGE_RESOLUTION|>--- conflicted
+++ resolved
@@ -6,12 +6,9 @@
 import { HomeComponent } from './pages/home/home.component';
 import { SignupComponent } from './pages/signup/signup.component';
 import { ProfileComponent } from './pages/profile/profile.component';
-<<<<<<< HEAD
 import { FileStorageComponent } from './components/file-storage/file-storage.component';
 import { TestE2bComponent } from './components/test-e2b/test-e2b.component';
-=======
 import { WorkspaceComponent } from './pages/workspace/workspace.component';
->>>>>>> 88f48fc0
 
 export const routes: Routes = [
   { path: '', redirectTo: '/teste2b', pathMatch: 'full' }, // Default route
@@ -19,11 +16,7 @@
   { path: 'login', component: LoginComponent, pathMatch: 'full' },
   { path: 'signup', component: SignupComponent },
   { path: 'profile', component: ProfileComponent },
-<<<<<<< HEAD
   { path: 'teststorage', component: FileStorageComponent },
   { path: 'teste2b', component: TestE2bComponent },
-=======
   { path: 'workspace', component: WorkspaceComponent},
-
->>>>>>> 88f48fc0
 ];