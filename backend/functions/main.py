import json
from executor import Executor
from agents.coder_agent import CoderAgent
from agents.tester_agent import TesterAgent
from agents.master_agent import MasterAgent

from firebase_admin import initialize_app
from firebase_functions.https_fn import Request, Response, on_request
from firebase_functions.options import CorsOptions

import concurrent.futures
from history import History
from functions_framework import http
from agent_utils import chat_completion

initialize_app()

# import other modules' Cloud Functions
from e2b_functions import (
    request_sandbox,
    execute_on_sandbox,
    upload_to_sandbox,
    download_from_sandbox
)

from file_storage_functions import (
    handle_user_file_upload,
    request_user_create_folder,
    request_user_delete_path,
)

# This needs to be cleaned up
E2B_API_KEY = "REMOVED"

# --- EXAMPLE ---
@http
@on_request(cors=CorsOptions(cors_origins="*", cors_methods=["get", "post"]))
def on_request_example(req: Request) -> Response:
    return Response("Hello world this is me!!")

<<<<<<< HEAD

# --- E2B Function ---
@on_request(cors=CorsOptions(cors_origins="*", cors_methods=["post"]))
def request_sandbox(req: Request) -> Response:
    try:
        sandbox = CodeInterpreter(
            api_key=E2B_API_KEY, template="vh7kehbtf0t4xbx9ec9u", timeout=300
        )
        sandbox_id = sandbox.id
        sandbox.keep_alive(5 * 60)  # keep box alive for 5 minutes
        result = {"sandboxId": sandbox_id}
        json_result = json.dumps(result)

        return Response(json_result, status=200)

    except Exception as e:
        return Response(json.dumps({"error": str(e)}), status=500)


@on_request(cors=CorsOptions(cors_origins="*", cors_methods=["post"]))
def execute_on_sandbox(req: Request) -> Response:
    try:
        sandbox_id = req.json.get("sandboxId")
        code = req.json.get("code")

        if not sandbox_id or not code:
            return Response(json.dumps({"error": "Both 'sandboxId' and 'code' are required"}), status=400)

        sandbox = CodeInterpreter.reconnect(sandbox_id, api_key=E2B_API_KEY)
        execution = sandbox.notebook.exec_cell(code)

        result = {"output": execution.logs.stdout}
        json_result = json.dumps(result)

        return Response(json_result, status=200)

    except Exception as e:
        return Response(json.dumps({"error": str(e)}), status=500)


=======
# --- MasterAgent Functions ---
@http
>>>>>>> 42dc069d
@on_request(cors=CorsOptions(cors_origins="*", cors_methods=["post"]))
def generate_plan(req: Request) -> Response:
    try:
        history = req.json.get("history")
        if not history:
            return Response(json.dumps({"error": "'history' is required"}), status=400)
        history = History(history)
        master_agent = MasterAgent()
<<<<<<< HEAD
        # # plan = master_agent.plan(query)
        # decision = master_agent.make_decision(query)
        # response = ""
        # if(decision=="1"):
        #     response = master_agent.handle_simple_interaction(query)
        # elif(decision=="2"):
        #     response = master_agent.write_basic_code(query)
        # elif(decision=="3"):
        #     response = master_agent.decompose_complicated_task(query)
        # elif(decision=="4"):
        response = master_agent.create_sequential_plan(query)
        
        response_data = {
            "response": response
=======
        plan = master_agent.plan(history)
        
        response_data = {
            "message": plan
>>>>>>> 42dc069d
        }
        
        return Response(json.dumps(response_data), status=200)
    
    except Exception as e:
        return Response(json.dumps({"error": str(e)}), status=500)

@http
@on_request(cors=CorsOptions(cors_origins="*", cors_methods=["post"]))
def regenerate_plan(req: Request) -> Response:
    try:
        history = req.json.get("history")
        history = History(history)
        previous_plan = req.json.get("previous_plan")
        
        if not history or not previous_plan:
            return Response(json.dumps({"error": "Both 'history' and 'previous_plan' are required"}), status=400)
        
        master_agent = MasterAgent()
        plan = master_agent.re_plan(history, previous_plan)
        
        response_data = {
            "message": plan
        }
        
        return Response(json.dumps(response_data), status=200)
    
    except Exception as e:
        return Response(json.dumps({"error": str(e)}), status=500)


# --- CoderAgent Functions ---
@http
@on_request(cors=CorsOptions(cors_origins="*", cors_methods=["post"]))
def generate_code(req: Request) -> Response:
    try:
        history = req.json.get("history")
        history = History(history)
        language = req.json.get("language", "Python")
        
        if not history:
            return Response(json.dumps({"error": "'history' is required"}), status=400)
        
        coder_agent = CoderAgent(language=language)
        
        generated_code = coder_agent.generate(history)

        response_data = {
            "message": generated_code
        }
        
        return Response(json.dumps(response_data), status=200)
    
    except Exception as e:
        return Response(json.dumps({"error": str(e)}), status=500)

@http
@on_request(cors=CorsOptions(cors_origins="*", cors_methods=["post"]))
def regenerate_code(req: Request) -> Response:
    try:
        plan = req.json.get("plan")
        code_result = req.json.get("code_result")
        test_result = req.json.get("test_result")
        language = req.json.get("language", "Python")
        
        if not plan or not code_result or not test_result:
            return Response(json.dumps({"error": "All of 'plan', 'code_result', and 'test_result' are required"}), status=400)
        
        coder_agent = CoderAgent(language=language)
        
        regenerated_code = coder_agent.regenerate(plan, code_result, test_result)
        
        response_data = {
            "message": regenerated_code
        }
        
        return Response(json.dumps(response_data), status=200)
    
    except Exception as e:
        return Response(json.dumps({"error": str(e)}), status=500)


# --- TesterAgent Functions ---
@http
@on_request(cors=CorsOptions(cors_origins="*", cors_methods=["post"]))
def generate_tests(req: Request) -> Response:
    try:
        plan = req.json.get("plan")
        language = req.json.get("language", "Python")
        
        if not plan:
            return Response(json.dumps({"error": "'plan' is required"}), status=400)
        
        tester_agent = TesterAgent(language=language)
        
        generated_tests = tester_agent.generate(plan)
        
        response_data = {
            "message": generated_tests
        }
        
        return Response(json.dumps(response_data), status=200)
    
    except Exception as e:
        return Response(json.dumps({"error": str(e)}), status=500)


@on_request(cors=CorsOptions(cors_origins="*", cors_methods=["post"]))
def regenerate_tests(req: Request) -> Response:
    try:
        plan = req.json.get("plan")
        code_result = req.json.get("code_result")
        test_result = req.json.get("test_result")
        language = req.json.get("language", "Python")
        
        if not plan or not code_result or not test_result:
            return Response(json.dumps({"error": "All of 'plan', 'code_result', and 'test_result' are required"}), status=400)
        
        tester_agent = TesterAgent(language=language)
        
        regenerated_tests = tester_agent.regenerate(plan, code_result, test_result)
        
        response_data = {
            "message": regenerated_tests
        }
        
        return Response(json.dumps(response_data), status=200)
    
    except Exception as e:
        return Response(json.dumps({"error": str(e)}), status=500)


# --- Workflow Function ---
@http
@on_request(cors=CorsOptions(cors_origins="*", cors_methods=["post"]))
def code_generation_workflow(req: Request) -> Response:
    try:
        history = req.json.get("history")
        if not history:
            return Response(json.dumps({"error": "'history' is required"}), status=400)
        history = History(history)
        planner_agent = MasterAgent()
        coder_agent = CoderAgent(language='Python')
        tester_agent = TesterAgent(language='Python')
        executor_agent = Executor(api_key=E2B_API_KEY)
        
        requirements = planner_agent.plan(history)
        
        with concurrent.futures.ThreadPoolExecutor() as executor:
            future_code = executor.submit(coder_agent.generate, requirements)
            future_tests = executor.submit(tester_agent.generate, requirements)
            
            generated_code = future_code.result()
            generated_tests = future_tests.result()

        count = 0
        code_result = "Failed"
        tests_result = "Failed"
        
        while (code_result != "Passed" or tests_result != "Passed") and count < 5:
            with concurrent.futures.ThreadPoolExecutor() as executor:
                future_code_result = executor.submit(executor_agent.execute_code, {"code": generated_code})
                future_tests_result = executor.submit(executor_agent.execute_tests, {"code": generated_code, "tests": generated_tests})
                
                code_result = future_code_result.result().json.get("output", "Failed")
                tests_result = future_tests_result.result().json.get("output", "Failed")

            if code_result != "Passed" or tests_result != "Passed":
                with concurrent.futures.ThreadPoolExecutor() as executor:
                    future_code = executor.submit(coder_agent.regenerate, requirements, code_result, tests_result)
                    future_tests = executor.submit(tester_agent.regenerate, requirements, code_result, tests_result)
                    
                    generated_code = future_code.result()
                    generated_tests = future_tests.result()

            count += 1
            if count == 4:
                return Response(json.dumps({"error": "Iteration limit exceeded :("}), status=500)
        
        response_data = {
            "code": generated_code,
            "tests": generated_tests,
            "code_result": code_result,
            "tests_result": tests_result
        }
        
        return Response(json.dumps(response_data), status=200)

    except Exception as e:
        return Response(json.dumps({"error": str(e)}), status=500)
<<<<<<< HEAD
    




@on_request(cors=CorsOptions(cors_origins="*", cors_methods=["post"]))
def simple_convo(req: Request) -> Response:
    try:
        query = req.json.get("query")
        if not query:
            return Response(json.dumps({"error": "'query' is required"}), status=400)
        
        master_agent = MasterAgent()
        response = master_agent.process_query(query)
        
        response_data = {
            "response": response
        }
        
        return Response(json.dumps(response_data), status=200)
    
    except Exception as e:
        return Response(json.dumps({"error": str(e)}), status=500)




# http://127.0.0.1:4000/twocube-web//us-central1/?query=I%20have%20uploaded%2016%20files,%204%20files%20per%20cell-type.%20For%20each%20cell%20type%20there%20are%20three%20negative%20sequence%20files%20and%20one%20positive%20sequence%20file.%20Build%20a%20convolution%20neural%20network%20based%20model%20to%20classify%20positive%20and%20negative%20DNA%20sequences.%20For%20evaluation%20results,%20plot%20the%20area%20under%20precision%20recall%20curve%20and%20area%20under%20the%20receiver%20operator%20characteristic%20curve.
=======
# --- LLM Agent Function ---
@http
@on_request(cors=CorsOptions(cors_origins="*", cors_methods=["post"]))
def ask_agent(req: Request) -> Response:
    # a request will be conversation history
    system = """You are a highly knowledgeable and experienced expert in the field of bioinformatics. Your primary role is to provide clear, concise answers and general context on topics related to bioinformatics. However, your responses should be limited to offering explanations, insights, and overviews. You are not to provide detailed plans, step-by-step instructions, or complete code. Your expertise serves as a foundation for someone else to build upon, and they will use your responses to generate specific plans and code.

    Guidelines:

        1.	Scope of Responses:
        •	Focus on providing background information, definitions, and explanations.
        •	Offer high-level guidance and theoretical insights.
        •	Clarify complex concepts and discuss relevant methodologies in general terms.
        2.	Limitations:
        •	Avoid giving specific, actionable plans or instructions.
        •	Do not provide or suggest specific code or algorithms.
        •	Refrain from diving into implementation details or technical procedures.
        3.	Purpose:
        •	Your responses will serve as a resource for another individual who will synthesize your insights into actionable plans and code.
        •	Aim to educate and inform, laying the groundwork for further development by others.

    Examples:

        •	Good Response: “In bioinformatics, sequence alignment is a fundamental method used to identify regions of similarity between DNA, RNA, or protein sequences. It’s commonly used in identifying evolutionary relationships and functional similarities between sequences. Tools like BLAST are frequently used for this purpose.”
        •	Inappropriate Response: “To align sequences, you can use the following Python code snippet with the Biopython library: from Bio import pairwise2…”

    This prompt clarifies your role, the scope of your responses, and the limitations of what you should provide, ensuring that you focus on high-level expertise without delving into detailed implementation.
    """
    history = req.json.get("history")
    history = History(history)
    history.log("system", system)
    response = chat_completion(history)
    print(response)
    response_data = {
        "message": response,
    }
    
    return Response(json.dumps(response_data), status=200)
>>>>>>> 42dc069d
<|MERGE_RESOLUTION|>--- conflicted
+++ resolved
@@ -38,51 +38,7 @@
 def on_request_example(req: Request) -> Response:
     return Response("Hello world this is me!!")
 
-<<<<<<< HEAD
 
-# --- E2B Function ---
-@on_request(cors=CorsOptions(cors_origins="*", cors_methods=["post"]))
-def request_sandbox(req: Request) -> Response:
-    try:
-        sandbox = CodeInterpreter(
-            api_key=E2B_API_KEY, template="vh7kehbtf0t4xbx9ec9u", timeout=300
-        )
-        sandbox_id = sandbox.id
-        sandbox.keep_alive(5 * 60)  # keep box alive for 5 minutes
-        result = {"sandboxId": sandbox_id}
-        json_result = json.dumps(result)
-
-        return Response(json_result, status=200)
-
-    except Exception as e:
-        return Response(json.dumps({"error": str(e)}), status=500)
-
-
-@on_request(cors=CorsOptions(cors_origins="*", cors_methods=["post"]))
-def execute_on_sandbox(req: Request) -> Response:
-    try:
-        sandbox_id = req.json.get("sandboxId")
-        code = req.json.get("code")
-
-        if not sandbox_id or not code:
-            return Response(json.dumps({"error": "Both 'sandboxId' and 'code' are required"}), status=400)
-
-        sandbox = CodeInterpreter.reconnect(sandbox_id, api_key=E2B_API_KEY)
-        execution = sandbox.notebook.exec_cell(code)
-
-        result = {"output": execution.logs.stdout}
-        json_result = json.dumps(result)
-
-        return Response(json_result, status=200)
-
-    except Exception as e:
-        return Response(json.dumps({"error": str(e)}), status=500)
-
-
-=======
-# --- MasterAgent Functions ---
-@http
->>>>>>> 42dc069d
 @on_request(cors=CorsOptions(cors_origins="*", cors_methods=["post"]))
 def generate_plan(req: Request) -> Response:
     try:
@@ -91,47 +47,7 @@
             return Response(json.dumps({"error": "'history' is required"}), status=400)
         history = History(history)
         master_agent = MasterAgent()
-<<<<<<< HEAD
-        # # plan = master_agent.plan(query)
-        # decision = master_agent.make_decision(query)
-        # response = ""
-        # if(decision=="1"):
-        #     response = master_agent.handle_simple_interaction(query)
-        # elif(decision=="2"):
-        #     response = master_agent.write_basic_code(query)
-        # elif(decision=="3"):
-        #     response = master_agent.decompose_complicated_task(query)
-        # elif(decision=="4"):
-        response = master_agent.create_sequential_plan(query)
-        
-        response_data = {
-            "response": response
-=======
-        plan = master_agent.plan(history)
-        
-        response_data = {
-            "message": plan
->>>>>>> 42dc069d
-        }
-        
-        return Response(json.dumps(response_data), status=200)
-    
-    except Exception as e:
-        return Response(json.dumps({"error": str(e)}), status=500)
-
-@http
-@on_request(cors=CorsOptions(cors_origins="*", cors_methods=["post"]))
-def regenerate_plan(req: Request) -> Response:
-    try:
-        history = req.json.get("history")
-        history = History(history)
-        previous_plan = req.json.get("previous_plan")
-        
-        if not history or not previous_plan:
-            return Response(json.dumps({"error": "Both 'history' and 'previous_plan' are required"}), status=400)
-        
-        master_agent = MasterAgent()
-        plan = master_agent.re_plan(history, previous_plan)
+        plan = master_agent.process_query(history)
         
         response_data = {
             "message": plan
@@ -167,146 +83,7 @@
     
     except Exception as e:
         return Response(json.dumps({"error": str(e)}), status=500)
-
-@http
-@on_request(cors=CorsOptions(cors_origins="*", cors_methods=["post"]))
-def regenerate_code(req: Request) -> Response:
-    try:
-        plan = req.json.get("plan")
-        code_result = req.json.get("code_result")
-        test_result = req.json.get("test_result")
-        language = req.json.get("language", "Python")
-        
-        if not plan or not code_result or not test_result:
-            return Response(json.dumps({"error": "All of 'plan', 'code_result', and 'test_result' are required"}), status=400)
-        
-        coder_agent = CoderAgent(language=language)
-        
-        regenerated_code = coder_agent.regenerate(plan, code_result, test_result)
-        
-        response_data = {
-            "message": regenerated_code
-        }
-        
-        return Response(json.dumps(response_data), status=200)
     
-    except Exception as e:
-        return Response(json.dumps({"error": str(e)}), status=500)
-
-
-# --- TesterAgent Functions ---
-@http
-@on_request(cors=CorsOptions(cors_origins="*", cors_methods=["post"]))
-def generate_tests(req: Request) -> Response:
-    try:
-        plan = req.json.get("plan")
-        language = req.json.get("language", "Python")
-        
-        if not plan:
-            return Response(json.dumps({"error": "'plan' is required"}), status=400)
-        
-        tester_agent = TesterAgent(language=language)
-        
-        generated_tests = tester_agent.generate(plan)
-        
-        response_data = {
-            "message": generated_tests
-        }
-        
-        return Response(json.dumps(response_data), status=200)
-    
-    except Exception as e:
-        return Response(json.dumps({"error": str(e)}), status=500)
-
-
-@on_request(cors=CorsOptions(cors_origins="*", cors_methods=["post"]))
-def regenerate_tests(req: Request) -> Response:
-    try:
-        plan = req.json.get("plan")
-        code_result = req.json.get("code_result")
-        test_result = req.json.get("test_result")
-        language = req.json.get("language", "Python")
-        
-        if not plan or not code_result or not test_result:
-            return Response(json.dumps({"error": "All of 'plan', 'code_result', and 'test_result' are required"}), status=400)
-        
-        tester_agent = TesterAgent(language=language)
-        
-        regenerated_tests = tester_agent.regenerate(plan, code_result, test_result)
-        
-        response_data = {
-            "message": regenerated_tests
-        }
-        
-        return Response(json.dumps(response_data), status=200)
-    
-    except Exception as e:
-        return Response(json.dumps({"error": str(e)}), status=500)
-
-
-# --- Workflow Function ---
-@http
-@on_request(cors=CorsOptions(cors_origins="*", cors_methods=["post"]))
-def code_generation_workflow(req: Request) -> Response:
-    try:
-        history = req.json.get("history")
-        if not history:
-            return Response(json.dumps({"error": "'history' is required"}), status=400)
-        history = History(history)
-        planner_agent = MasterAgent()
-        coder_agent = CoderAgent(language='Python')
-        tester_agent = TesterAgent(language='Python')
-        executor_agent = Executor(api_key=E2B_API_KEY)
-        
-        requirements = planner_agent.plan(history)
-        
-        with concurrent.futures.ThreadPoolExecutor() as executor:
-            future_code = executor.submit(coder_agent.generate, requirements)
-            future_tests = executor.submit(tester_agent.generate, requirements)
-            
-            generated_code = future_code.result()
-            generated_tests = future_tests.result()
-
-        count = 0
-        code_result = "Failed"
-        tests_result = "Failed"
-        
-        while (code_result != "Passed" or tests_result != "Passed") and count < 5:
-            with concurrent.futures.ThreadPoolExecutor() as executor:
-                future_code_result = executor.submit(executor_agent.execute_code, {"code": generated_code})
-                future_tests_result = executor.submit(executor_agent.execute_tests, {"code": generated_code, "tests": generated_tests})
-                
-                code_result = future_code_result.result().json.get("output", "Failed")
-                tests_result = future_tests_result.result().json.get("output", "Failed")
-
-            if code_result != "Passed" or tests_result != "Passed":
-                with concurrent.futures.ThreadPoolExecutor() as executor:
-                    future_code = executor.submit(coder_agent.regenerate, requirements, code_result, tests_result)
-                    future_tests = executor.submit(tester_agent.regenerate, requirements, code_result, tests_result)
-                    
-                    generated_code = future_code.result()
-                    generated_tests = future_tests.result()
-
-            count += 1
-            if count == 4:
-                return Response(json.dumps({"error": "Iteration limit exceeded :("}), status=500)
-        
-        response_data = {
-            "code": generated_code,
-            "tests": generated_tests,
-            "code_result": code_result,
-            "tests_result": tests_result
-        }
-        
-        return Response(json.dumps(response_data), status=200)
-
-    except Exception as e:
-        return Response(json.dumps({"error": str(e)}), status=500)
-<<<<<<< HEAD
-    
-
-
-
 
 @on_request(cors=CorsOptions(cors_origins="*", cors_methods=["post"]))
 def simple_convo(req: Request) -> Response:
@@ -331,7 +108,6 @@
 
 
 # http://127.0.0.1:4000/twocube-web//us-central1/?query=I%20have%20uploaded%2016%20files,%204%20files%20per%20cell-type.%20For%20each%20cell%20type%20there%20are%20three%20negative%20sequence%20files%20and%20one%20positive%20sequence%20file.%20Build%20a%20convolution%20neural%20network%20based%20model%20to%20classify%20positive%20and%20negative%20DNA%20sequences.%20For%20evaluation%20results,%20plot%20the%20area%20under%20precision%20recall%20curve%20and%20area%20under%20the%20receiver%20operator%20characteristic%20curve.
-=======
 # --- LLM Agent Function ---
 @http
 @on_request(cors=CorsOptions(cors_origins="*", cors_methods=["post"]))
@@ -369,5 +145,4 @@
         "message": response,
     }
     
-    return Response(json.dumps(response_data), status=200)
->>>>>>> 42dc069d
+    return Response(json.dumps(response_data), status=200)