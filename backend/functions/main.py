--- conflicted
+++ resolved
@@ -44,12 +44,8 @@
             return Response(json.dumps({"error": "'history' is required"}), status=400)
         history = History(history_data)
         master_agent = MasterAgent(history)
-<<<<<<< HEAD
-        plan = master_agent.process_query(history)    
-=======
         plan = master_agent.process_query()
         
->>>>>>> f1956801
         response_data = {
             "message": plan,
             "type" : 'code'
