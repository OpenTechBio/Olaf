--- conflicted
+++ resolved
@@ -9,7 +9,6 @@
 from firebase_functions.https_fn import Request, Response, on_request
 from firebase_functions.options import CorsOptions
 
-<<<<<<< HEAD
 from e2b import Sandbox
 from e2b_code_interpreter import CodeInterpreter
 import concurrent.futures
@@ -24,27 +23,6 @@
 }
 
 E2B_API_KEY = "REMOVED"
-=======
-from agent_logic import MasterAgent
-
-
-initialize_app()
-
-# import other modules' Cloud Functions
-from e2b_functions import (
-    request_sandbox,
-    execute_on_sandbox,
-    upload_to_sandbox,
-    download_from_sandbox
-)
-
-from file_storage_functions import (
-    handle_user_file_upload,
-    request_user_create_folder,
-    request_user_delete_path,
-)
-
->>>>>>> 4ba31b52
 
 # --- EXAMPLE ---
 @on_request(cors=CorsOptions(cors_origins="*", cors_methods=["get", "post"]))
@@ -52,7 +30,6 @@
     return Response("Hello world this is me!!")
 
 
-<<<<<<< HEAD
 # --- E2B Function ---
 @on_request(cors=CorsOptions(cors_origins="*", cors_methods=["post"]))
 def request_sandbox(req: Request) -> Response:
@@ -93,18 +70,232 @@
 
 
 # --- MasterAgent Functions ---
+# @on_request(cors=CorsOptions(cors_origins="*", cors_methods=["post"]))
+# def generate_plan(req: Request) -> Response:
+#     try:
+#         query = req.json.get("query")
+#         if not query:
+#             return Response(json.dumps({"error": "'query' is required"}), status=400)
+        
+#         master_agent = MasterAgent()
+#         # # plan = master_agent.plan(query)
+#         # decision = master_agent.make_decision(query)
+#         # response = ""
+#         # if(decision=="1"):
+#         #     response = master_agent.handle_simple_interaction(query)
+#         # elif(decision=="2"):
+#         #     response = master_agent.write_basic_code(query)
+#         # elif(decision=="3"):
+#         #     response = master_agent.decompose_complicated_task(query)
+#         # elif(decision=="4"):
+#         response = master_agent.create_sequential_plan(query)
+        
+#         response_data = {
+#             "response": response
+#         }
+        
+#         return Response(json.dumps(response_data), status=200)
+    
+#     except Exception as e:
+#         return Response(json.dumps({"error": str(e)}), status=500)
+
+
+# @on_request(cors=CorsOptions(cors_origins="*", cors_methods=["post"]))
+# def regenerate_plan(req: Request) -> Response:
+#     try:
+#         query = req.json.get("query")
+#         previous_plan = req.json.get("previous_plan")
+        
+#         if not query or not previous_plan:
+#             return Response(json.dumps({"error": "Both 'query' and 'previous_plan' are required"}), status=400)
+        
+#         master_agent = MasterAgent()
+#         plan = master_agent.re_plan(query, previous_plan)
+        
+#         response_data = {
+#             "plan": plan
+#         }
+        
+#         return Response(json.dumps(response_data), status=200)
+    
+#     except Exception as e:
+#         return Response(json.dumps({"error": str(e)}), status=500)
+
+
+# # --- CoderAgent Functions ---
+# @on_request(cors=CorsOptions(cors_origins="*", cors_methods=["post"]))
+# def generate_code(req: Request) -> Response:
+#     try:
+#         plan = req.json.get("plan")
+#         language = req.json.get("language", "Python")
+        
+#         if not plan:
+#             return Response(json.dumps({"error": "'plan' is required"}), status=400)
+        
+#         coder_agent = CoderAgent(language=language)
+#         agent_store["coder_agent"] = coder_agent
+        
+#         generated_code = coder_agent.generate(plan)
+        
+#         response_data = {
+#             "code": generated_code
+#         }
+        
+#         return Response(json.dumps(response_data), status=200)
+    
+#     except Exception as e:
+#         return Response(json.dumps({"error": str(e)}), status=500)
+
+
+# @on_request(cors=CorsOptions(cors_origins="*", cors_methods=["post"]))
+# def regenerate_code(req: Request) -> Response:
+#     try:
+#         plan = req.json.get("plan")
+#         code_result = req.json.get("code_result")
+#         test_result = req.json.get("test_result")
+#         language = req.json.get("language", "Python")
+        
+#         if not plan or not code_result or not test_result:
+#             return Response(json.dumps({"error": "All of 'plan', 'code_result', and 'test_result' are required"}), status=400)
+        
+#         coder_agent = agent_store.get("coder_agent")
+        
+#         regenerated_code = coder_agent.regenerate(plan, code_result, test_result)
+        
+#         response_data = {
+#             "code": regenerated_code
+#         }
+        
+#         return Response(json.dumps(response_data), status=200)
+    
+#     except Exception as e:
+#         return Response(json.dumps({"error": str(e)}), status=500)
+
+
+# # --- TesterAgent Functions ---
+# @on_request(cors=CorsOptions(cors_origins="*", cors_methods=["post"]))
+# def generate_tests(req: Request) -> Response:
+#     try:
+#         plan = req.json.get("plan")
+#         language = req.json.get("language", "Python")
+        
+#         if not plan:
+#             return Response(json.dumps({"error": "'plan' is required"}), status=400)
+        
+#         tester_agent = TesterAgent(language=language)
+#         agent_store["tester_agent"] = tester_agent
+        
+#         generated_tests = tester_agent.generate(plan)
+        
+#         response_data = {
+#             "tests": generated_tests
+#         }
+        
+#         return Response(json.dumps(response_data), status=200)
+    
+#     except Exception as e:
+#         return Response(json.dumps({"error": str(e)}), status=500)
+
+
+# @on_request(cors=CorsOptions(cors_origins="*", cors_methods=["post"]))
+# def regenerate_tests(req: Request) -> Response:
+#     try:
+#         plan = req.json.get("plan")
+#         code_result = req.json.get("code_result")
+#         test_result = req.json.get("test_result")
+#         language = req.json.get("language", "Python")
+        
+#         if not plan or not code_result or not test_result:
+#             return Response(json.dumps({"error": "All of 'plan', 'code_result', and 'test_result' are required"}), status=400)
+        
+#         tester_agent = agent_store.get("tester_agent")
+        
+#         regenerated_tests = tester_agent.regenerate(plan, code_result, test_result)
+        
+#         response_data = {
+#             "tests": regenerated_tests
+#         }
+        
+#         return Response(json.dumps(response_data), status=200)
+    
+#     except Exception as e:
+#         return Response(json.dumps({"error": str(e)}), status=500)
+
+
+# # --- Workflow Function ---
+# @on_request(cors=CorsOptions(cors_origins="*", cors_methods=["post"]))
+# def code_generation_workflow(req: Request) -> Response:
+#     try:
+#         query = req.json.get("query")
+#         if not query:
+#             return Response(json.dumps({"error": "'query' is required"}), status=400)
+
+#         planner_agent = MasterAgent()
+#         coder_agent = CoderAgent(language='Python')
+#         tester_agent = TesterAgent(language='Python')
+#         executor_agent = Executor(api_key=E2B_API_KEY)
+        
+#         requirements = planner_agent.plan(query)
+        
+#         with concurrent.futures.ThreadPoolExecutor() as executor:
+#             future_code = executor.submit(coder_agent.generate, requirements)
+#             future_tests = executor.submit(tester_agent.generate, requirements)
+            
+#             generated_code = future_code.result()
+#             generated_tests = future_tests.result()
+
+#         count = 0
+#         code_result = "Failed"
+#         tests_result = "Failed"
+        
+#         while (code_result != "Passed" or tests_result != "Passed") and count < 5:
+#             with concurrent.futures.ThreadPoolExecutor() as executor:
+#                 future_code_result = executor.submit(executor_agent.execute_code, {"code": generated_code})
+#                 future_tests_result = executor.submit(executor_agent.execute_tests, {"code": generated_code, "tests": generated_tests})
+                
+#                 code_result = future_code_result.result().json.get("output", "Failed")
+#                 tests_result = future_tests_result.result().json.get("output", "Failed")
+
+#             if code_result != "Passed" or tests_result != "Passed":
+#                 with concurrent.futures.ThreadPoolExecutor() as executor:
+#                     future_code = executor.submit(coder_agent.regenerate, requirements, code_result, tests_result)
+#                     future_tests = executor.submit(tester_agent.regenerate, requirements, code_result, tests_result)
+                    
+#                     generated_code = future_code.result()
+#                     generated_tests = future_tests.result()
+
+#             count += 1
+#             if count == 4:
+#                 return Response(json.dumps({"error": "Iteration limit exceeded :("}), status=500)
+        
+#         response_data = {
+#             "code": generated_code,
+#             "tests": generated_tests,
+#             "code_result": code_result,
+#             "tests_result": tests_result
+#         }
+        
+#         return Response(json.dumps(response_data), status=200)
+
+#     except Exception as e:
+#         return Response(json.dumps({"error": str(e)}), status=500)
+    
+
+
+
+
 @on_request(cors=CorsOptions(cors_origins="*", cors_methods=["post"]))
-def generate_plan(req: Request) -> Response:
+def simple_convo(req: Request) -> Response:
     try:
         query = req.json.get("query")
         if not query:
             return Response(json.dumps({"error": "'query' is required"}), status=400)
         
         master_agent = MasterAgent()
-        plan = master_agent.plan(query)
+        response = master_agent.process_query(query)
         
         response_data = {
-            "plan": plan
+            "response": response
         }
         
         return Response(json.dumps(response_data), status=200)
@@ -113,194 +304,6 @@
         return Response(json.dumps({"error": str(e)}), status=500)
 
 
-@on_request(cors=CorsOptions(cors_origins="*", cors_methods=["post"]))
-def regenerate_plan(req: Request) -> Response:
-    try:
-        query = req.json.get("query")
-        previous_plan = req.json.get("previous_plan")
-        
-        if not query or not previous_plan:
-            return Response(json.dumps({"error": "Both 'query' and 'previous_plan' are required"}), status=400)
-        
-        master_agent = MasterAgent()
-        plan = master_agent.re_plan(query, previous_plan)
-        
-        response_data = {
-            "plan": plan
-        }
-        
-        return Response(json.dumps(response_data), status=200)
-    
-    except Exception as e:
-        return Response(json.dumps({"error": str(e)}), status=500)
-
-
-# --- CoderAgent Functions ---
-@on_request(cors=CorsOptions(cors_origins="*", cors_methods=["post"]))
-def generate_code(req: Request) -> Response:
-    try:
-        plan = req.json.get("plan")
-        language = req.json.get("language", "Python")
-        
-        if not plan:
-            return Response(json.dumps({"error": "'plan' is required"}), status=400)
-        
-        coder_agent = CoderAgent(language=language)
-        agent_store["coder_agent"] = coder_agent
-        
-        generated_code = coder_agent.generate(plan)
-        
-        response_data = {
-            "code": generated_code
-        }
-        
-        return Response(json.dumps(response_data), status=200)
-    
-    except Exception as e:
-        return Response(json.dumps({"error": str(e)}), status=500)
-
-
-@on_request(cors=CorsOptions(cors_origins="*", cors_methods=["post"]))
-def regenerate_code(req: Request) -> Response:
-    try:
-        plan = req.json.get("plan")
-        code_result = req.json.get("code_result")
-        test_result = req.json.get("test_result")
-        language = req.json.get("language", "Python")
-        
-        if not plan or not code_result or not test_result:
-            return Response(json.dumps({"error": "All of 'plan', 'code_result', and 'test_result' are required"}), status=400)
-        
-        coder_agent = agent_store.get("coder_agent")
-        
-        regenerated_code = coder_agent.regenerate(plan, code_result, test_result)
-        
-        response_data = {
-            "code": regenerated_code
-        }
-        
-        return Response(json.dumps(response_data), status=200)
-    
-    except Exception as e:
-        return Response(json.dumps({"error": str(e)}), status=500)
-
-
-# --- TesterAgent Functions ---
-@on_request(cors=CorsOptions(cors_origins="*", cors_methods=["post"]))
-def generate_tests(req: Request) -> Response:
-    try:
-        plan = req.json.get("plan")
-        language = req.json.get("language", "Python")
-        
-        if not plan:
-            return Response(json.dumps({"error": "'plan' is required"}), status=400)
-        
-        tester_agent = TesterAgent(language=language)
-        agent_store["tester_agent"] = tester_agent
-        
-        generated_tests = tester_agent.generate(plan)
-        
-        response_data = {
-            "tests": generated_tests
-        }
-        
-        return Response(json.dumps(response_data), status=200)
-    
-    except Exception as e:
-        return Response(json.dumps({"error": str(e)}), status=500)
-
-
-@on_request(cors=CorsOptions(cors_origins="*", cors_methods=["post"]))
-def regenerate_tests(req: Request) -> Response:
-    try:
-        plan = req.json.get("plan")
-        code_result = req.json.get("code_result")
-        test_result = req.json.get("test_result")
-        language = req.json.get("language", "Python")
-        
-        if not plan or not code_result or not test_result:
-            return Response(json.dumps({"error": "All of 'plan', 'code_result', and 'test_result' are required"}), status=400)
-        
-        tester_agent = agent_store.get("tester_agent")
-        
-        regenerated_tests = tester_agent.regenerate(plan, code_result, test_result)
-        
-        response_data = {
-            "tests": regenerated_tests
-        }
-        
-        return Response(json.dumps(response_data), status=200)
-    
-    except Exception as e:
-        return Response(json.dumps({"error": str(e)}), status=500)
-
-
-# --- Workflow Function ---
-@on_request(cors=CorsOptions(cors_origins="*", cors_methods=["post"]))
-def code_generation_workflow(req: Request) -> Response:
-    try:
-        query = req.json.get("query")
-        if not query:
-            return Response(json.dumps({"error": "'query' is required"}), status=400)
-
-        planner_agent = MasterAgent()
-        coder_agent = CoderAgent(language='Python')
-        tester_agent = TesterAgent(language='Python')
-        executor_agent = Executor(api_key=E2B_API_KEY)
-        
-        requirements = planner_agent.plan(query)
-        
-        with concurrent.futures.ThreadPoolExecutor() as executor:
-            future_code = executor.submit(coder_agent.generate, requirements)
-            future_tests = executor.submit(tester_agent.generate, requirements)
-            
-            generated_code = future_code.result()
-            generated_tests = future_tests.result()
-
-        count = 0
-        code_result = "Failed"
-        tests_result = "Failed"
-        
-        while (code_result != "Passed" or tests_result != "Passed") and count < 5:
-            with concurrent.futures.ThreadPoolExecutor() as executor:
-                future_code_result = executor.submit(executor_agent.execute_code, {"code": generated_code})
-                future_tests_result = executor.submit(executor_agent.execute_tests, {"code": generated_code, "tests": generated_tests})
-                
-                code_result = future_code_result.result().json.get("output", "Failed")
-                tests_result = future_tests_result.result().json.get("output", "Failed")
-
-            if code_result != "Passed" or tests_result != "Passed":
-                with concurrent.futures.ThreadPoolExecutor() as executor:
-                    future_code = executor.submit(coder_agent.regenerate, requirements, code_result, tests_result)
-                    future_tests = executor.submit(tester_agent.regenerate, requirements, code_result, tests_result)
-                    
-                    generated_code = future_code.result()
-                    generated_tests = future_tests.result()
-
-            count += 1
-            if count == 4:
-                return Response(json.dumps({"error": "Iteration limit exceeded :("}), status=500)
-        
-        response_data = {
-            "code": generated_code,
-            "tests": generated_tests,
-            "code_result": code_result,
-            "tests_result": tests_result
-        }
-        
-        return Response(json.dumps(response_data), status=200)
-
-    except Exception as e:
-        return Response(json.dumps({"error": str(e)}), status=500)
-=======
-# --- LLM Agent Function ---
-@on_request(cors=CorsOptions(cors_origins="*", cors_methods=["post"]))
-def ask_agent(req: Request) -> Response:
-    # a request will be conversation history
-    history = req.json.get("history")
-    agent = MasterAgent()
-    response = agent.chat_completion(history)
-    parsed_response = agent.parse_output(response)
-
-    return Response(parsed_response)
->>>>>>> 4ba31b52
+
+
+# http://127.0.0.1:4000/twocube-web//us-central1/?query=I%20have%20uploaded%2016%20files,%204%20files%20per%20cell-type.%20For%20each%20cell%20type%20there%20are%20three%20negative%20sequence%20files%20and%20one%20positive%20sequence%20file.%20Build%20a%20convolution%20neural%20network%20based%20model%20to%20classify%20positive%20and%20negative%20DNA%20sequences.%20For%20evaluation%20results,%20plot%20the%20area%20under%20precision%20recall%20curve%20and%20area%20under%20the%20receiver%20operator%20characteristic%20curve.