--- conflicted
+++ resolved
@@ -54,16 +54,6 @@
 @on_request(cors=CorsOptions(cors_origins="*", cors_methods=["post"]))
 def master_agent_interaction(req: Request) -> Response:
     try:
-<<<<<<< HEAD
-        history = req.json.get("history")
-        msg_type = req.json.get("msg_type")
-        if not history:
-            return flask.Response(json.dumps({"error": "'history' is required"}), status=400)
-        history = History(history)
-        language = req.json.get("language", "Python")
-        code_master_agent = CodeMasterAgent(language,history)
-        return flask.Response(flask.stream_with_context(stream(code_master_agent)), mimetype="text/event-stream")
-=======
         session = req.json.get("history")
         print(session)
         router = Router()
@@ -71,9 +61,8 @@
         # history = router.get_session_data(session_id)["history"]
         res = router.route_session("master",session)
         if res is None:
-            return flask.Response(json.dumps({"error": "'history' is required"}), status=400)
+            return flask.sesponse(json.dumps({"error": "'history' is required"}), status=400)
         return flask.Response(flask.stream_with_context(stream(res)), mimetype="text/event-stream")
->>>>>>> 4341d290
     except Exception as e:
         print(f"Error in generate_plan: {str(e)}")
         return flask.Response(json.dumps({"error": str(e)}), status=500)
