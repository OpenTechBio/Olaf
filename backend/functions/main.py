--- conflicted
+++ resolved
@@ -89,14 +89,6 @@
 
         # Route the session history for response generation
         router = Router()
-<<<<<<< HEAD
-        router.add_route("master",master_route_function)
-        # history = router.get_session_data(session_id)["history"]
-        res = router.route_session("master",session)
-        if res is None:
-            return flask.sesponse(json.dumps({"error": "'history' is required"}), status=400)
-        return flask.Response(flask.stream_with_context(stream(res)), mimetype="text/event-stream")
-=======
         router.add_route("master", master_route_function)
         updated_session = router.route_session("master", session_data["history"])
 
@@ -115,14 +107,13 @@
             add_message_to_session(session_id, full_response, role="assistant")
 
         if updated_session is None:
-            return Response(json.dumps({"error": "'history' is required"}), status=400)
+            return sesponse(json.dumps({"error": "'history' is required"}), status=400)
 
         return Response(flask.stream_with_context(generate_stream()), headers={"session_id": session_id}, mimetype="text/event-stream")
     
->>>>>>> 1686bcdc
     except Exception as e:
-        print(f"Error in master_agent_interaction: {str(e)}")
-        return Response(json.dumps({"error": str(e)}), status=500)
+        print(f"Error in generate_plan: {str(e)}")
+        return flask.Response(json.dumps({"error": str(e)}), status=500)
 
 # --- CoderAgent Functions ---
 @http
