import json
import time
from executor import Executor
from agents.coder_agent import CoderAgent
from agents.master_agent import MasterAgent
import flask

from firebase_admin import initialize_app
from firebase_functions.https_fn import Request, Response, on_request
from firebase_functions.options import CorsOptions
import concurrent.futures
from history import History
from functions_framework import http
from agent_utils import chat_completion, stream
from firebase_admin import firestore
initialize_app()
from router import Router
from pipe import Pipe

# import other modules' Cloud Functions
from e2b_functions import (
    request_sandbox,
    execute_on_sandbox,
    upload_to_sandbox,
    download_from_sandbox,
    sandbox_status,
    close_sandbox,
    firebase_storage_to_sandbox
)

from file_storage_functions import (
    handle_user_file_upload,
    request_user_create_folder,
    request_user_delete_path
)

from sessions_functions import (
    delete_session,
    get_sessions,
    delete_all_sessions,
)

# This needs to be cleaned up
E2B_API_KEY = "REMOVED"
db = firestore.client()


# --- EXAMPLE ---
@http
@on_request(cors=CorsOptions(cors_origins="*", cors_methods=["get", "post"]))
def on_request_example(req: Request) -> Response:
    return Response("Hello world this is me!!")

<<<<<<< HEAD

=======
>>>>>>> 4341d290
def master_route_function(session):
    history = session
    if not history:
            return None
    history = History(history)
    master_agent = MasterAgent(history)
    return master_agent
<<<<<<< HEAD
    
=======
>>>>>>> 4341d290

@http
@on_request(cors=CorsOptions(cors_origins="*", cors_methods=["post"]))
def master_agent_interaction(req: Request) -> Response:
    try:
        session_id = req.args.get("session_id")
        message = req.json.get("message")
        user_id = req.args.get('user_id')
        project_id = req.args.get('project_id')
        
        if not message:
            return flask.Response(json.dumps({"error": "'message' is required"}), status=400)
        if not user_id:
            return flask.Response(json.dumps({"error": "'user_id' is required"}), status=400)
        if not project_id:
            return flask.Response(json.dumps({"error": "'project_id' is required"}), status=400)

        if session_id:
            session_data = db.collection("sessions").document(session_id).get().to_dict()
            if not session_data:
                return Response(json.dumps({"error": "Session not found"}), status=404, mimetype='application/json')
        else:
            new_session_ref = db.collection("sessions").document()
            session_id = new_session_ref.id
            session_data = {
                "id": session_id,
                "userId": user_id,
                "projectId": project_id,
                "name": "<untitled session>",
                "context": "",
                "history": [
                    {
                        "type": "text",
                        "role": "assistant",
                        "content": "Hello, how can I help you today?"
                    }
                ],
                "sandboxId": None
            }
            new_session_ref.set(session_data)
        
        session_data["history"].append({"role": "user", "content": message})

        router = Router()
        router.add_route("master", master_route_function)
        updated_session = router.route_session("master", session_data["history"])

        db.collection("sessions").document(session_id).get().to_dict().append({"role": "assistant", "content": updated_session})

        if updated_session is None:
            return flask.Response(json.dumps({"error": "'history' is required"}), status=400)
        return flask.Response(flask.stream_with_context(stream(updated_session)), mimetype="text/event-stream")

    except Exception as e:
        print(f"Error in generate_plan: {str(e)}")
        return flask.Response(json.dumps({"error": str(e)}), status=500)


# --- CoderAgent Functions ---
@http
@on_request(cors=CorsOptions(cors_origins="*", cors_methods=["post"]))
def generate_code(req: Request) -> flask.Response:
    try:
        history = req.json.get("history")
        language = req.json.get("language", "Python")
        
        if not history:
            return flask.Response(json.dumps({"error": "'history' is required"}), status=400)
        
        history = History(history)
        coder_agent = CoderAgent(language=language, history=history)
    
        return flask.Response(flask.stream_with_context(stream(coder_agent)), mimetype="text/event-stream")
    except Exception as e:
        print(f"Error in generate_code: {str(e)}")
        return flask.Response(json.dumps({"error": str(e)}), status=500)




# http://127.0.0.1:4000/twocube-web//us-central1/?query=I%20have%20uploaded%2016%20files,%204%20files%20per%20cell-type.%20For%20each%20cell%20type%20there%20are%20three%20negative%20sequence%20files%20and%20one%20positive%20sequence%20file.%20Build%20a%20convolution%20neural%20network%20based%20model%20to%20classify%20positive%20and%20negative%20DNA%20sequences.%20For%20evaluation%20results,%20plot%20the%20area%20under%20precision%20recall%20curve%20and%20area%20under%20the%20receiver%20operator%20characteristic%20curve.
# --- LLM Agent Function ---
@http
@on_request(cors=CorsOptions(cors_origins="*", cors_methods=["post"]))
def ask_agent(req: Request) -> Response:
    # a request will be conversation history
    system = """You are a highly knowledgeable and experienced expert in the field of bioinformatics. Your primary role is to provide clear, concise answers and general context on topics related to bioinformatics. However, your responses should be limited to offering explanations, insights, and overviews. You are not to provide detailed plans, step-by-step instructions, or complete code. Your expertise serves as a foundation for someone else to build upon, and they will use your responses to generate specific plans and code.

    Guidelines:

        1.	Scope of Responses:
        •	Focus on providing background information, definitions, and explanations.
        •	Offer high-level guidance and theoretical insights.
        •	Clarify complex concepts and discuss relevant methodologies in general terms.
        2.	Limitations:
        •	Avoid giving specific, actionable plans or instructions.
        •	Do not provide or suggest specific code or algorithms.
        •	Refrain from diving into implementation details or technical procedures.
        3.	Purpose:
        •	Your responses will serve as a resource for another individual who will synthesize your insights into actionable plans and code.
        •	Aim to educate and inform, laying the groundwork for further development by others.

    Examples:

        •	Good Response: “In bioinformatics, sequence alignment is a fundamental method used to identify regions of similarity between DNA, RNA, or protein sequences. It’s commonly used in identifying evolutionary relationships and functional similarities between sequences. Tools like BLAST are frequently used for this purpose.”
        •	Inappropriate Response: “To align sequences, you can use the following Python code snippet with the Biopython library: from Bio import pairwise2…”

    This prompt clarifies your role, the scope of your responses, and the limitations of what you should provide, ensuring that you focus on high-level expertise without delving into detailed implementation.
    """
    history = req.json.get("history")
    history = History(history)
    history.log("system", system)
    response = chat_completion(history)
    print(response)
    response_data = {
        "message": response,
    }
    
    return Response(json.dumps(response_data), status=200)<|MERGE_RESOLUTION|>--- conflicted
+++ resolved
@@ -51,10 +51,7 @@
 def on_request_example(req: Request) -> Response:
     return Response("Hello world this is me!!")
 
-<<<<<<< HEAD
 
-=======
->>>>>>> 4341d290
 def master_route_function(session):
     history = session
     if not history:
@@ -62,10 +59,7 @@
     history = History(history)
     master_agent = MasterAgent(history)
     return master_agent
-<<<<<<< HEAD
     
-=======
->>>>>>> 4341d290
 
 @http
 @on_request(cors=CorsOptions(cors_origins="*", cors_methods=["post"]))
