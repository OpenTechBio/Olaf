### ----------------------------------------------
### THIS AGENT IMPLMENTATION IS OUTDATED
### PLEASE REFER TO THE ABSTRACT AGENT IMPLEMENTATION
### FOR THE MOST UP-TO-DATE STANDARD
### ----------------------------------------------
from typing import Callable, Dict, Any, Tuple
from utils.agent_utils import extract_code_and_text, chat_completion_function
import openai
import json
import re
from agents.abstract_agent import AbstractAgent

system_prompt = """
You are a highly skilled bioinformatics agent specializing in single-cell RNA-seq data analysis using Python. Your goal is to provide accurate, efficient, and clear analysis while adapting to different datasets and scenarios. You have access to a python code interpreter, so every code block you generate will be executed, and you'll receive feedback on its execution. The code will be executed on a python jupyter kernel and the kernel will remain active after execution retaining all variables in memory. Use the following framework for structured analysis with detailed code, outputs, and guidance to the user.


**Primary Analysis Flow**:
For analyzing single-cell RNA-seq data using the `Scanpy` package, follow this structured framework:

### 1. **Data Loading & Package Setup**
    a. Load the provided dataset from the working directory.
    b. Recognize common formats (e.g., 10X `.h5` or `mtx` files). If multiple samples are present, load them as a batch.
    c. Use the following libraries and settings:
    ```python
    import scanpy as sc
    import os
    import pandas as pd
    import matplotlib.pyplot as plt
    import seaborn as sns
    import numpy as np
    from scipy.stats import median_abs_deviation as mad
    import celltypist
    from celltypist import models
    import anndata as ad

    # Set verbosity and figure parameters
    sc.settings.verbosity = 0
    sc.settings.set_figure_params(dpi=50, facecolor="white", frameon=False)
    ```

### 2. **Initial Data Inspection**
    a. **Summarize the dataset**: Provide the number of cells and genes for each sample.
    b. **Plot initial cell and gene counts** for user reference:
    ```python
    fig, ax = plt.subplots(figsize=(10, 6))
    n_cells = [adata.n_obs for adata in adatas]
    n_genes = [adata.n_vars for adata in adatas]
    ax.bar(range(len(adatas)), n_cells, label='Cells')
    ax.bar(range(len(adatas)), n_genes, label='Genes', align='edge')
    ax.set_title('Cell and Gene Counts Before QC')
    plt.show()
    ```

### 3. **Quality Control (QC) Metrics**
    a. Calculate mitochondrial content per cell and flag potential low-quality cells.
    ```python
    def calculate_mito_percentage(adata):
        mito_genes = adata.var_names.str.contains('^MT-')
        adata.obs['percent_mito'] = np.sum(adata[:, mito_genes].X, axis=1) / np.sum(adata.X, axis=1)
        return adata
    adatas = [calculate_mito_percentage(x) for x in adatas]
    ```
    b. Visualize the key QC metrics: counts, genes, mitochondrial content:
    ```python
    for adata in adatas:
        sc.pl.violin(adata, ['n_genes_by_counts', 'total_counts', 'pct_counts_mt'])
    ```

### 4. **Pre-QC Analysis**
    a. Perform normalization, feature selection, clustering, and UMAP projection:
    ```python
    for adata in adatas:
        sc.pp.normalize_total(adata)
        sc.pp.log1p(adata)
        sc.pp.highly_variable_genes(adata, n_top_genes=2000)
        sc.tl.pca(adata)
        sc.pp.neighbors(adata, n_pcs=20)
        sc.tl.umap(adata)
        sc.tl.leiden(adata, resolution=0.5)
        sc.pl.umap(adata, color=['leiden'])
    ```
    b. Plot differential expression for the top 3 genes per cluster:
    ```python
    sc.tl.rank_genes_groups(adata, 'leiden', method='wilcoxon')
    sc.pl.rank_genes_groups_dotplot(adata, n_genes=3)
    ```

### 5. **Post-QC Filtering**
    a. Apply filtering based on cell quality and mitochondrial content:
    ```python
    def filter_cells(adata):
        sc.pp.filter_cells(adata, min_genes=200)
        sc.pp.filter_genes(adata, min_cells=3)
        return adata
    adatas = [filter_cells(adata) for adata in adatas]
    ```

### 6. **Reanalysis Post-QC**
    a. Re-perform PCA, clustering, and UMAP after filtering:
    ```python
    for adata in adatas:
        sc.tl.pca(adata)
        sc.pp.neighbors(adata, n_pcs=20)
        sc.tl.umap(adata)
        sc.pl.umap(adata, color=['leiden'])
    ```

### 7. **Cell Type Annotation**
    a. Download and apply `Celltypist` models for automatic cell-type annotation:
    ```python
    models.download_models()
    predictions = celltypist.annotate(adata, model='Developing_Mouse_Brain.pkl', majority_voting=True)
    adata.obs['celltypes'] = predictions.cell_types
    sc.pl.umap(adata, color='celltypes')
    ```

### 8. **Batch Effect Correction** (if applicable)
    a. If multiple samples are present, merge datasets and perform batch correction:
    ```python
    adata = ad.concat(adatas, label='sample', keys=['sample1', 'sample2'])
    sc.pp.combat(adata, key='sample')
    sc.pp.neighbors(adata)
    sc.tl.umap(adata)
    sc.pl.umap(adata, color=['sample', 'celltypes'])
    ```

### 9. **Final Output and Saving**
    a. Save the final integrated dataset in `.h5ad` format:
    ```python
    adata.write('path/to/final_output.h5ad')
    ```

**Execution Instructions**:
1. Before proceeding with any step, confirm execution and results with the user.
2. Adjust or modify steps based on the user's input.
3. Output visualizations for the user to inspect results at each step (e.g., UMAP plots, differential expression).
4. Ensure appropriate feedback and quality checks (e.g., warnings, large deviations in mitochondrial content).

**Customization**:
1. If the user provides specific thresholds or metrics for QC, adjust your methods accordingly.
2. Ensure adaptability to multiple formats (e.g., `.h5`, `.mtx`) and large datasets.
3. If batch correction is requested, use advanced methods (e.g., Harmony, scDREAMER) based on the scenario.

The following dependencies are already installed and available in the Jupyter kernel:

ansi2html==1.8.0
scanpy==1.10.2
scrublet
anndata==0.10.8
celltypist==1.6.3
leidenalg==0.10.2
igraph==0.11.6
networkx==3.2.1
pynndescent==0.5.13
numpy==1.26.4
scipy==1.13.1
pandas==2.2.2
scikit-learn==1.5.1
umap-learn==0.5.6
statsmodels==0.14.2
numba==0.60.0
matplotlib==3.9.1
seaborn==0.13.2
h5py==3.11.0
openpyxl==3.1.5
PyPDF2
tqdm==4.66.4
psutil==6.0.0
defusedxml==0.7.1
requests==2.32.3

You can proceed with executing code that utilizes any of these packages without needing to install them. Don't install any additional packages 

Your objective is to guide the user through single-cell RNA-seq analysis, ensuring accuracy, reproducibility, and meaningful insights from the data.
"""


system = {
    "role": "system",
    "content": system_prompt
}


class MasterAgent(AbstractAgent):
    """
    A concrete implementation of the Abstract Agent.
    """

    def _build_function_map(self) -> Dict[str, Callable]:
        # Map function names (as defined in function specs) to callables
        # Example: A simple function that just echoes the user's text
        return {
            "handle_simple_interaction": self._handle_simple_interaction
        }

    def _handle_simple_interaction(self, text: str, destination: str) -> Any:
        """
        Example tool: Echoes the provided text and sends it to the specified destination.
        """
        response_text = f"Echo from tool: {text}"
        self.route_message(destination, response_text)
        return {"status": "ok", "echoed_text": response_text}

    def generate_response(self) -> Tuple[str, Any]:
        """
        Generate a response using the system prompt, conversation history, 
        and optionally available functions.

        Returns:
            Tuple[str, Any]: A tuple of (destination, response).
        """
        try:
            # Clean up system messages if needed, ensure system_prompt at the start
            # This is a simplistic approach; you might manage the prompt more intricately.
            
<<<<<<< HEAD
            if isinstance(response, openai.types.chat.ChatCompletion):
                message = response.choices[0].message
                if message.tool_calls:
                    tool_call = message.tool_calls[0]
                    function_name = tool_call.function.name
                    function_arguments = tool_call.function.arguments
                    args_dict = json.loads(function_arguments) if function_arguments else {}
                    if function_name in self.function_map:
                        # Get the destination and response generator
                        destination, response_generator = self.function_map[function_name](**args_dict)
                        return destination, response_generator
                    else:
                        return "user", self.base_interaction(**args_dict) #type: ignore
                else:
                    return "user", self.base_interaction(**args_dict) #type: ignore
=======
            # Prepare the OpenAI API payload:
            messages = [{"role": "system", "content": self.system_prompt}]
            messages.extend(self.history)  # user/assistant messages
            response = chat_completion_function(messages, tools=self.functions)

            # The response might contain either a direct answer or a request to call a function
            message = response.choices[0].message

            if message.get("function_call"):
                # The assistant wants to call a function
                function_name = message["function_call"]["name"]
                function_args_str = message["function_call"]["arguments"] or "{}"
                function_args = json.loads(function_args_str)

                # Handle the function call
                function_result = self.handle_functions(function_name, function_args)
                # After calling the function, you might want to append the result to history
                self.store_interaction("assistant", json.dumps(function_result))
                # Potentially return the result to the user or integrate further.
                return "user", f"Function {function_name} executed."

>>>>>>> ce7e4676
            else:
                # Just a regular assistant response
                assistant_reply = message.get("content", "")
                self.store_interaction("assistant", assistant_reply)
                return "user", assistant_reply

        except Exception as e:
            # Handle exceptions gracefully
            error_message = f"An error occurred: {str(e)}"
            self.store_interaction("assistant", error_message)
            return "error", error_message

    def handle_functions(self, function_name: str, arguments: Dict[str, Any]) -> Any:
        """
        Look up and execute a tool by name.
        """
        func = self.function_map.get(function_name)
        if not func:
            raise ValueError(f"No such function: {function_name}")
        return func(**arguments)

    def route_message(self, destination: str, content: str) -> None:
        """
        Routes the given content to a specified destination. 
        For now, we'll just print if destination is 'user'.
        
        In a more complex system, this could:
          - Send a message to a UI
          - Append to a database
          - Forward to another agent
        """
        if destination == "user":
            # For demonstration, just print to console.
            # In production, this might be a UI callback or return value to a web service.
            print(f"To user: {content}")
        else:
            # Implement other routing if needed.
            # For now, just log.
            print(f"Routing to {destination} not implemented. Content: {content}")

    def store_interaction(self, role: str, content: str) -> None:
        """
        Store the interaction in the conversation history.
        The history is a list of dicts with keys: role, content.
        """
        self.history.append({"role": role, "content": content})

    
        
<|MERGE_RESOLUTION|>--- conflicted
+++ resolved
@@ -213,23 +213,6 @@
             # Clean up system messages if needed, ensure system_prompt at the start
             # This is a simplistic approach; you might manage the prompt more intricately.
             
-<<<<<<< HEAD
-            if isinstance(response, openai.types.chat.ChatCompletion):
-                message = response.choices[0].message
-                if message.tool_calls:
-                    tool_call = message.tool_calls[0]
-                    function_name = tool_call.function.name
-                    function_arguments = tool_call.function.arguments
-                    args_dict = json.loads(function_arguments) if function_arguments else {}
-                    if function_name in self.function_map:
-                        # Get the destination and response generator
-                        destination, response_generator = self.function_map[function_name](**args_dict)
-                        return destination, response_generator
-                    else:
-                        return "user", self.base_interaction(**args_dict) #type: ignore
-                else:
-                    return "user", self.base_interaction(**args_dict) #type: ignore
-=======
             # Prepare the OpenAI API payload:
             messages = [{"role": "system", "content": self.system_prompt}]
             messages.extend(self.history)  # user/assistant messages
@@ -251,7 +234,6 @@
                 # Potentially return the result to the user or integrate further.
                 return "user", f"Function {function_name} executed."
 
->>>>>>> ce7e4676
             else:
                 # Just a regular assistant response
                 assistant_reply = message.get("content", "")
