--- conflicted
+++ resolved
@@ -262,10 +262,6 @@
                     function_name = tool_call.function.name
                     function_arguments = tool_call.function.arguments
                     args_dict = json.loads(function_arguments) if function_arguments else {}
-<<<<<<< HEAD
-=======
-
->>>>>>> 918926a1
                     if function_name in self.function_map:
                         # Get the destination and response generator
                         destination, response_generator = self.function_map[function_name](**args_dict)
