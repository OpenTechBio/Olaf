--- conflicted
+++ resolved
@@ -1,28 +1,9 @@
-# from history import History
-# from agent_utils import chat_completion
-# from agent_utils import chat_completion_api
+from agent_utils import chat_completion_api
+from agent_utils import chat_completion_plan
 import json
 from openai import OpenAI
 from pydantic import BaseModel
-import requests
-import re
-
-
-class History:
-    def __init__(self):
-        self.entries = []
-
-    def add_entry(self, role, content):
-        self.entries.append({"role": role, "content": content})
-
-    def get_history(self):
-        return self.entries
-
-    def clear_history(self):
-        self.entries = []
-
-    def __repr__(self):
-        return "\n".join([f"{entry['role'].capitalize()}: {entry['content']}" for entry in self.entries])
+
 
 
 system_prompt = """
@@ -105,11 +86,7 @@
 
 class MasterAgent:
     def __init__(self):
-<<<<<<< HEAD
-        self.client = OpenAI(
-            api_key="REMOVED")
         self.system_prompt = system_prompt
-        self.history = History()
         self.functions = [
             {
                 "type": "function",
@@ -122,6 +99,10 @@
                             "query": {
                                 "type": "string",
                                 "description": "The user's query"
+                            },
+                            "history": {
+                                "type": "object",
+                                "description": "The history chat between user and assistant"
                             }
                         },
                         "required": ["query"],
@@ -140,6 +121,10 @@
                             "query": {
                                 "type": "string",
                                 "description": "The user's query"
+                            },
+                            "history": {
+                                "type": "object",
+                                "description": "The history chat between user and assistant"
                             }
                         },
                         "required": ["query"],
@@ -158,6 +143,10 @@
                             "query": {
                                 "type": "string",
                                 "description": "The user's query"
+                            },
+                            "history": {
+                                "type": "object",
+                                "description": "The history chat between user and assistant"
                             }
                         },
                         "required": ["query"],
@@ -166,55 +155,23 @@
                 }
             },
         ]
-
         self.function_map = {
             "handle_simple_interaction": self.handle_simple_interaction,
             "write_basic_code": self.write_basic_code,
             "create_sequential_plan": self.create_sequential_plan,
         }
 
-    def chat_completion_api(self,query, tools=None):
-        api_key = "REMOVED"
-        url = "https://api.openai.com/v1/chat/completions"
-
-        headers = {
-            "Authorization": f"Bearer {api_key}",
-            "Content-Type": "application/json"
-        }
-
-        # Construct the payload with the system prompt, conversation history, and user query
-        payload = {
-            "model": "gpt-4o-mini",
-            "messages": [
-                {"role": "system", "content": self.system_prompt},
-                *self.history.get_history(),  # Append the conversation history
-                {"role": "user", "content": query}  # Assuming you have a method to get the latest query
-            ],
-            "temperature": 0.1,
-            "tools": tools
-        }
-
-        response = requests.post(url, headers=headers, json=payload)
-
-        if response.status_code == 200:
-            result = response.json()
-            return result
-        else:
-            print(f"Error: {response.status_code}, {response.text}")
-            return None
-
-    def process_query(self, query: str):
+    def process_query(self, history):
         try:
-            response = self.chat_completion_api(query, tools=self.functions)
-
-            
+            history.remove_system_messages()
+            response = chat_completion_api(history.get_history(), system_prompt, tools=self.functions)
+
             # Check if response is a dictionary (API response)
             if isinstance(response, dict):
                 # Extract the message from the API response
                 message = response['choices'][0]['message']
                 print(message)
 
-            
                 # Check if there are tool calls
                 if 'tool_calls' in message.keys() and message['tool_calls']:
                     print("Yes")
@@ -226,12 +183,9 @@
                     # Convert the arguments from JSON to a Python dictionary
                     args_dict = json.loads(function_arguments)
                     
-                    
                     # Call the appropriate function
                     if function_name in self.function_map.keys():
-                        print("helo")
                         result = self.function_map[function_name](**args_dict)
-                        print(result)
                         return result
                     else:
                         return {"error": f"Function {function_name} not found."}
@@ -246,29 +200,31 @@
         except Exception as e:
             return {"error": f"An error occurred: {str(e)}"}
 
-    def handle_simple_interaction(self, query):
+    def handle_simple_interaction(self, history):
         interaction_prompt = (
             f"You are a knowledgeable assistant. Please provide a clear and concise response "
             f"to the following query:\n\n"
-            f"Query: '{query}'\n\n"
+            f"Query: '{history}'\n\n"
             "Your response should be easy to understand and directly address the query."
         )
-        self.history.add_entry("user", interaction_prompt)
-        interaction_response = self.chat_completion_api(interaction_prompt)
+        history.remove_system_messages()
+        history.log("user", interaction_prompt)
+        interaction_response = chat_completion_api(history.get_history(), system_prompt)
         return interaction_response
 
-    def write_basic_code(self, query):
+    def write_basic_code(self, query, history):
         code_prompt = (
             f"You are an expert software developer. Based on the user's query, please generate a simple, functional code snippet.\n\n"
             f"Query: '{query}'\n\n"
             "Please write the code below:\n"
         )
-        self.history.add_entry("user", code_prompt)
-        code_response = self.chat_completion_api(code_prompt)["choices"][0]["message"]["content"]
-        self.history.add_entry("assistant", code_response)
+        history.remove_system_messages()
+        history.log("user", code_prompt)
+        code_response = chat_completion_api(code_prompt, history.get_history(), system_prompt)["choices"][0]["message"]["content"]
+        history.log("assistant", code_response)
         return code_response.strip()
 
-    def decompose_complicated_task(self, query):
+    def decompose_complicated_task(self, query, history):
         decomposition_prompt = (
             f"You are an expert in task decomposition, particularly in bioinformatics and machine learning. "
             f"The user has provided a complex query that needs to be broken down into smaller, manageable subtasks. "
@@ -276,11 +232,12 @@
             f"Query: '{query}'\n\n"
             "Please identify the key components of this task and provide a step-by-step breakdown into smaller subtasks."
         )
-        self.history.add_entry("user", decomposition_prompt)
-        decomposition_response = self.chat_completion_api(decomposition_prompt)
+        history.remove_system_messages()
+        history.log("user", decomposition_prompt)
+        decomposition_response = chat_completion_api(decomposition_prompt, history.get_history(), system_prompt)
         return decomposition_response.strip()
 
-    def create_sequential_plan(self, query):
+    def create_sequential_plan(self, query, history):
         plan_creation_prompt = (
             f"You are an expert in project planning, especially in the domains of bioinformatics, machine learning, and software development. "
             f"The user has provided a complex query that requires a step-by-step plan to execute. "
@@ -289,102 +246,9 @@
             "Please create a comprehensive sequential plan that outlines each necessary step clearly and logically. "
             "Ensure that the plan is detailed enough for implementation, and include any dependencies or prerequisites required for each step."
         )
-        self.history.add_entry("user", plan_creation_prompt)
-        # self.chat_completion_api(plan_creation_prompt)
-        plan_response = self.client.chat.completions.create(
-            model="gpt-4o-2024-08-06",
-            messages=[
-                {"role": "system", "content": self.system_prompt},
-                *self.history.get_history(),
-                {"role": "user", "content": query}
-            ],
-            response_format={
-                "type": "json_schema",
-                "json_schema": {
-                    "name": "plan_response",
-                    "schema": {
-                        "type": "object",
-                        "properties": {
-                            "overview": {
-                                "type": "string",
-                                "description": "A brief overview of the entire plan."
-                            },
-                            "steps": {
-                                "type": "array",
-                                "items": {
-                                    "type": "object",
-                                    "properties": {
-                                        "step_number": {"type": "integer"},
-                                        "title": {"type": "string", "description": "A short title or name for the step."},
-                                        "description": {"type": "string", "description": "A detailed explanation of what this step involves."},
-                                        "dependencies": {
-                                            "type": "array",
-                                            "items": {"type": "string"},
-                                            "description": "Any prerequisites or dependencies required for this step."
-                                        },
-                                        "expected_output": {"type": "string", "description": "The expected result or output of this step."}
-                                    },
-                                    "required": ["step_number", "title", "description", "dependencies", "expected_output"],
-                                    "additionalProperties": False
-                                }
-                            },
-                            "final_check": {
-                                "type": "string",
-                                "description": "A final review or checklist after all steps are completed."
-                            }
-                        },
-                        "required": ["overview", "steps", "final_check"],
-                        "additionalProperties": False
-                    },
-                    "strict": True
-                }
-            }
-=======
-        pass
-        
-    def plan(self, history):
-        """
-        This method takes a query, sends it to the LLM instance, and retrieves a structured plan or requirements.
-        """
-        hidden_prompt = self.generate_prompt(history.get_history())
-        history.log("user", hidden_prompt)
-        response = chat_completion(history)
-        return response
-    
-    def re_plan(self, query, previous_plan):
-        """
-        This method takes a query and the previous plan, sends them to the LLM instance,
-        and retrieves a new structured plan or requirements.
-        """
-        prompt = f"The user was not satisfied with the following plan:\n{previous_plan}\n\nPlease generate an improved plan based on the original query:\n{query}"
-        response = chat_completion(self.history)
-        return response
-
-    def generate_prompt(self, query):
-        """
-        Generates a one-shot prompt for the LLM based on the user's query.
-        """
-        one_shot_example = (
-            "Example Query: 'Generate detailed requirements for a neural network with LSTM for genomic data processing.'\n"
-            "Example Response:\n"
-            "{\n"
-            "  'Class': 'GenomicDataProcessor',\n"
-            "  'Class Name': 'GenomicDataProcessor',\n"
-            "  'Language': 'Python',\n"
-            "  'Additional Information': 'The class should include methods to load, preprocess, and split genomic data suitable for input into a neural network.',\n"
-            "  'Components': [\n"
-            "    {'Name': 'DataLoader', 'Parameters': ['data_path', 'batch_size']},\n"
-            "    {'Name': 'Preprocessor', 'Parameters': ['normalization', 'data_augmentation']}\n"
-            "  ],\n"
-            "  'Methods': [\n"
-            "    {'Name': 'load_data', 'Description': 'Loads data from the specified path.', 'Inputs': ['data_path'], 'Outputs': ['data']},\n"
-            "    {'Name': 'preprocess_data', 'Description': 'Preprocesses the data for training.', 'Inputs': ['data'], 'Outputs': ['processed_data']}\n"
-            "  ]\n"
-            "}\n\n"
-            f"Generate a detailed plan and requirements for the following query:\n\n{query}\n\n"
-            "Include comprehensive information on the class structure, components, methods, and any other relevant details. Ensure that the requirements are precise, actionable, and aligned with best practices for bioinformatics and neural network modeling."
->>>>>>> 42dc069d
-        )
-        self.history.add_entry(
-            "assistant", plan_response.choices[0].message.content)
-        return plan_response.choices[0].message.content
+        history.remove_system_messages()
+        history.log("user", plan_creation_prompt)
+        plan_response = chat_completion_plan(query, history.get_history(), system_prompt)
+        history.log(
+            "assistant", plan_response)
+        return plan_response
