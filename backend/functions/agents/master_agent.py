from agent_utils import chat_completion_api
from agent_utils import chat_completion_plan
from agent_utils import chat_completion_function
import json
from firebase_functions.https_fn import Request, Response, on_request

system_prompt = """
    You are MasterAgent, an AI assistant specialized in bioinformatics. Your responsibilities include:

    1. User Interaction: whenever its just simple user interaction please use the function -> handle_simple_interaction . when simply user is trying to have a conversation . 
        - Engage in regular conversations with users.
        - Collect detailed descriptions of data and tasks.
        - Ask follow-up questions wherever required to ensure comprehensive understanding.
        - Like if its normal greeting or queries where everything can be answered in one go there is no requirement of followup but if query require follow up , you can ask follow up questions.
        - If its only a greeting there is no need to classify just greet them back please 
        - if its not realted to bioinformatics or software or something you can make your punchline . 
        - if anything else is asked you can process the query and respond.
        - You are a knowledgeable assistant. Please provide a clear and concise response 
          Your response should be easy to understand and directly address the query.


    2. Basic Code Writing:
        - Write simple code snippets when necessary for straightforward tasks.
        - when simple code tasks are mentioned this is done
        - please create like basic code when needed


        Examples:
        - "Write a Python function to calculate the sum of two numbers." -> (Write the function directly)
        - "Show me how to reverse a string in Python." -> (Provide the code for string reversal)
        - "How do I read a CSV file in Python?" -> (Provide a simple code example using `pandas`)
        - "Create a function to multiply two matrices in Python." -> (Write the matrix multiplication code)
        - "How do I generate a random number in Python?" -> (Provide the code using the `random` module)
        - "Write a function to convert Fahrenheit to Celsius." -> (Write the conversion function)
        - "Can you create a list comprehension to filter even numbers?" -> (Provide the list comprehension code)
        - "How do I write to a text file in Python?" -> (Provide the code to write to a file)
        - "Write a Python function to check if a number is prime." -> (Provide the prime-checking code)
        - "Create a simple `for` loop in Python." -> (Write the `for` loop example)


    3. Sequential Planning: -> if larger code queries or any sort ofneural network or anything is asked you have to use the create_sequential_plan function please . Anything that is not related to basic code execution and simple convo you
    have to do sequential planning as the function call please 
        - This is like when the planning is required for complex tasks ok  
        - Plan the sequence of actions to achieve a goal.
        - Generate detailed step-by-step plans for complex projects.
        - Display these plans to the user after all information is collected.
        - Till the user is not satisfied with the plan please ask follow up questions like do we need to change 
        - This is also when a larger query is given like a larger code query is given so we need to make a plan before actually coding it.
        
        
        
        f"You are an expert in project planning, especially in the domains of bioinformatics, machine learning, and software development. "
        f"The user has provided a complex query that requires a step-by-step plan to execute. "
        "Please create a comprehensive sequential plan that outlines each necessary step clearly and logically. "
        "Ensure that the plan is detailed enough for implementation, and include any dependencies or prerequisites required for each step."


        Examples:
        - "Develop a neural network for protein classification." -> (Create a plan outlining data preparation, model design, training, validation, etc.)
        - "Build a pipeline for whole-genome sequencing analysis." -> (Plan out data acquisition, alignment, variant calling, annotation, etc.)
        - "Design a cloud-based bioinformatics platform." -> (Create a step-by-step plan for infrastructure setup, security, scalability, etc.)
        - "Automate the entire RNA-Seq workflow." -> (Plan out read alignment, quantification, differential expression, visualization, etc.)
        - "Implement a machine learning model for predicting drug resistance." -> (Plan data collection, feature engineering, model selection, evaluation, etc.)
        - "Set up a database for large-scale genomic data." -> (Create a plan for schema design, data storage, indexing, query optimization, etc.)
        - "Design a tool for single-cell RNA-Seq analysis." -> (Plan out preprocessing, clustering, differential expression, visualization, etc.)
        - "Create a bioinformatics pipeline for metagenomics." -> (Plan out sample processing, sequencing, taxonomic classification, functional analysis, etc.)
        - "Develop a visualization tool for proteomics data." -> (Create a plan for data integration, visual design, interactive features, etc.)
        - "Implement a CRISPR screening analysis workflow." -> (Plan out guide RNA design, screening, analysis, validation, etc.)
        - I have provided files please build a neural network or build a code to analyse the files and give analysis . 
        - if the user asks to modify the plan you should again run this with the previous plan and then the user query okay please 
        


    5. Iterative Optimization:
        - Refine and optimize plans based on user feedback.

    6. Coder Agent Interaction:
        - Coordinate with the CoderAgent for tasks requiring extensive code generation or technical implementation.


    points : 

    1. Make plans only if its a big tasks or complex tasks not for smaller interactions and basic code.
    2. Use the supplied tools to assist the user.I will provide you with some tools which you need to use to assist the user
    3. MOST IMPORTANT : ANY LARGER QUERIES OR LARGER CODE GENERATION FIRST YOU NEED TO GENERATE A PLAN USING THE CREATE SEQUENTIAL PLAN FUNCTIONS
  
    """


system = {
    "role": "system",
    "content": system_prompt
}


class MasterAgent:
    def __init__(self,history):
        self.system_prompt = system_prompt
        self.history = history
        self.functions = [
            {
                "type": "function",
                "function": {
                    "name": "handle_simple_interaction",
                    "description": "Handles simple user interactions. This is for like human interactions or something like that.",
                    "parameters": {
                        "type": "object",
                        "properties": {
                        },
                        "required": ["history"],
                        "additionalProperties": False
                    }
                }
            },
            {
                "type": "function",
                "function": {
                    "name": "write_basic_code",
                    "description": "This function writes simple code queries where not a lot of computations or code is required",
                    "parameters": {
                        "type": "object",
                        "properties": {
                        },
                        "required": ["history"],
                        "additionalProperties": False
                    }
                }
            },
            {
                "type": "function",
                "function": {
                    "name": "create_sequential_plan",
                    "description": "Creates a detailed, step-by-step plan for a complex task or larger code-related query. Use this function for planning out intricate workflows or comprehensive code architectures. This function should also be used if asked for regenrate or modify the plan okay. ",
                    "parameters": {
                        "type": "object",
                        "properties": {
                        },
                        "required": ["history"],
                        "additionalProperties": False
                    }
                }
            },
        ]
        
<<<<<<< HEAD
    def plan(self, history):
        """
        This method takes a query, sends it to the LLM instance, and retrieves a structured plan or requirements.
        """
        hidden_prompt = self.generate_prompt(history.get_history())
        history.log("user", hidden_prompt)
        response = chat_completion(history)
        return response
    
    def re_plan(self, query, previous_plan, history:History):
        """
        This method takes a query and the previous plan, sends them to the LLM instance,
        and retrieves a new structured plan or requirements.
        """
        hidden_prompt = f"The user was not satisfied with the following plan:\n{previous_plan}\n\nPlease generate an improved plan based on the original query:\n{query}"
        history.log("user", hidden_prompt)
        response = chat_completion(history)
        return response

    def generate_prompt(self, query):
        """
        Generates a one-shot prompt for the LLM based on the user's query.
        """
        one_shot_example = (
            "Example Query: 'Generate detailed requirements for a neural network with LSTM for genomic data processing.'\n"
            "Example Response:\n"
            "{\n"
            "  'Class': 'GenomicDataProcessor',\n"
            "  'Class Name': 'GenomicDataProcessor',\n"
            "  'Language': 'Python',\n"
            "  'Additional Information': 'The class should include methods to load, preprocess, and split genomic data suitable for input into a neural network.',\n"
            "  'Components': [\n"
            "    {'Name': 'DataLoader', 'Parameters': ['data_path', 'batch_size']},\n"
            "    {'Name': 'Preprocessor', 'Parameters': ['normalization', 'data_augmentation']}\n"
            "  ],\n"
            "  'Methods': [\n"
            "    {'Name': 'load_data', 'Description': 'Loads data from the specified path.', 'Inputs': ['data_path'], 'Outputs': ['data']},\n"
            "    {'Name': 'preprocess_data', 'Description': 'Preprocesses the data for training.', 'Inputs': ['data'], 'Outputs': ['processed_data']}\n"
            "  ]\n"
            "}\n\n"
            f"Generate a detailed plan and requirements for the following query:\n\n{query}\n\n"
            "Include comprehensive information on the class structure, components, methods, and any other relevant details. Ensure that the requirements are precise, actionable, and aligned with best practices for bioinformatics and neural network modeling."
=======
        self.function_map = {
            "handle_simple_interaction": self.handle_simple_interaction,
            "write_basic_code": self.write_basic_code,
            "create_sequential_plan": self.create_sequential_plan,
        }

    def process_query(self):
        try:
            self.history.remove_system_messages()
            self.history.upsert(self.system_prompt)
            # Call the chat completion API
            response = chat_completion_api(self.history, system_prompt, tools=self.functions)
            
            # Check if response is a dictionary (API response)
            if isinstance(response, dict):
                # Extract the message from the API response
                message = response['choices'][0]['message']

                # Check if there are tool calls
                if 'tool_calls' in message and message['tool_calls']:
                    # Handle tool calls
                    tool_call = message['tool_calls'][0]
                    function_name = tool_call.get('function', {}).get('name')
                    function_arguments = tool_call.get('function', {}).get('arguments')

                    # Ensure function name is present
                    if not function_name:
                        return {"error": "Function name is missing in the tool call."}

                    # Convert the arguments from JSON to a Python dictionary if they exist
                    args_dict = {}
                    if function_arguments:
                        try:
                            args_dict = json.loads(function_arguments)
                        except json.JSONDecodeError:
                            return {"error": "Function arguments could not be parsed as JSON."}

                    # Check if the function exists in the function map
                    if function_name in self.function_map:
                        try:
                            # Call the appropriate function with or without arguments
                            if args_dict:
                                result = self.function_map[function_name](**args_dict)
                            else:
                                result = self.function_map[function_name]()
                            return result
                        except Exception as e:
                            return {"error": f"Error calling function {function_name}: {str(e)}"}
                    else:
                        return {"error": f"Function {function_name} not found in function map."}
                else:
                    # Return the content if no tool calls
                    return response.get('content', '')
            else:
                # If response is not a dictionary, assume it's the direct content
                return response
        except json.JSONDecodeError:
            return {"error": "Invalid response from API (JSON decode error)."}
        except Exception as e:
            return {"error": f"An unexpected error occurred: {str(e)}"}

    def handle_simple_interaction(self):
        interaction_response = chat_completion_api(self.history, system_prompt)["choices"][0]["message"]["content"]
        self.history.log("assistant", interaction_response)
        return interaction_response

    def write_basic_code(self):
        code_response = chat_completion_api(self.history, system_prompt)["choices"][0]["message"]["content"]
        self.history.log("assistant", code_response)
        return code_response.strip()

    def decompose_complicated_task(self):
        decomposition_prompt = (
            f"You are an expert in task decomposition, particularly in bioinformatics and machine learning. "
            f"The user has provided a complex query that needs to be broken down into smaller, manageable subtasks. "
            f"Here is the query:\n\n"
            f"Query: '{self.history.most_recent_entry()}'\n\n"
            "Please identify the key components of this task and provide a step-by-step breakdown into smaller subtasks."
>>>>>>> c7870d1a
        )
        self.history.remove_system_messages()
        self.history.log("user", decomposition_prompt)
        decomposition_response = chat_completion_api(self.history, system_prompt)
        return decomposition_response.strip()

    def create_sequential_plan(self):
        self.history.remove_system_messages()
        plan_response = chat_completion_plan(self.history, system_prompt)
        self.history.log(
            "assistant", plan_response)
        return plan_response["choices"][0]["message"]["content"]
<|MERGE_RESOLUTION|>--- conflicted
+++ resolved
@@ -142,50 +142,6 @@
             },
         ]
         
-<<<<<<< HEAD
-    def plan(self, history):
-        """
-        This method takes a query, sends it to the LLM instance, and retrieves a structured plan or requirements.
-        """
-        hidden_prompt = self.generate_prompt(history.get_history())
-        history.log("user", hidden_prompt)
-        response = chat_completion(history)
-        return response
-    
-    def re_plan(self, query, previous_plan, history:History):
-        """
-        This method takes a query and the previous plan, sends them to the LLM instance,
-        and retrieves a new structured plan or requirements.
-        """
-        hidden_prompt = f"The user was not satisfied with the following plan:\n{previous_plan}\n\nPlease generate an improved plan based on the original query:\n{query}"
-        history.log("user", hidden_prompt)
-        response = chat_completion(history)
-        return response
-
-    def generate_prompt(self, query):
-        """
-        Generates a one-shot prompt for the LLM based on the user's query.
-        """
-        one_shot_example = (
-            "Example Query: 'Generate detailed requirements for a neural network with LSTM for genomic data processing.'\n"
-            "Example Response:\n"
-            "{\n"
-            "  'Class': 'GenomicDataProcessor',\n"
-            "  'Class Name': 'GenomicDataProcessor',\n"
-            "  'Language': 'Python',\n"
-            "  'Additional Information': 'The class should include methods to load, preprocess, and split genomic data suitable for input into a neural network.',\n"
-            "  'Components': [\n"
-            "    {'Name': 'DataLoader', 'Parameters': ['data_path', 'batch_size']},\n"
-            "    {'Name': 'Preprocessor', 'Parameters': ['normalization', 'data_augmentation']}\n"
-            "  ],\n"
-            "  'Methods': [\n"
-            "    {'Name': 'load_data', 'Description': 'Loads data from the specified path.', 'Inputs': ['data_path'], 'Outputs': ['data']},\n"
-            "    {'Name': 'preprocess_data', 'Description': 'Preprocesses the data for training.', 'Inputs': ['data'], 'Outputs': ['processed_data']}\n"
-            "  ]\n"
-            "}\n\n"
-            f"Generate a detailed plan and requirements for the following query:\n\n{query}\n\n"
-            "Include comprehensive information on the class structure, components, methods, and any other relevant details. Ensure that the requirements are precise, actionable, and aligned with best practices for bioinformatics and neural network modeling."
-=======
         self.function_map = {
             "handle_simple_interaction": self.handle_simple_interaction,
             "write_basic_code": self.write_basic_code,
@@ -264,7 +220,6 @@
             f"Here is the query:\n\n"
             f"Query: '{self.history.most_recent_entry()}'\n\n"
             "Please identify the key components of this task and provide a step-by-step breakdown into smaller subtasks."
->>>>>>> c7870d1a
         )
         self.history.remove_system_messages()
         self.history.log("user", decomposition_prompt)
