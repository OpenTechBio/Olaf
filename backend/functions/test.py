import requests
from history import History

def call_generate_code(history, language="Python"):
    url = "http://127.0.0.1:5001/twocube-web/us-central1/generate_plan"
    headers = {"Content-Type": "application/json"}
    print(history)
    payload = {
        "history": history,
        "language": language
    }
<<<<<<< HEAD
=======


    response = requests.post(url, headers=headers, json=payload)
    
>>>>>>> f1956801
    
    try:
        print("Sending request...")
        response = requests.post(url, headers=headers, json=payload)
        print("Request sent.")

        if response.status_code == 200:
            return response.json().get("message")
        else:
            return f"Error: {response.status_code} - {response.text}"

    except requests.RequestException as e:
        return f"Request failed: {str(e)}"

# Example usage
history_data = [
<<<<<<< HEAD
    {"role": "system", "content": "You are a helpful assistant."},
    {"role": "user", "content": "I have uploaded 16 files, 4 files per cell-type. For each cell type there are three negative sequence files and one positive sequence file. Build a convolution neural network based model to classify positive and negative DNA sequences. For evaluation results, plot the area under precision recall curve and area under the receiver operator characteristic curve"},
]

history = History(history_data)
=======
    {"role": "user", "content": "I have uploaded 16 files, 4 files per cell-type. For each cell type there are three negative sequence files and one positive sequence file. Build a convolution neural network based model to classify positive and negative DNA sequences. For evaluation results, plot the area under precision recall curve and area under the receiver operator characteristic curve"}
]

>>>>>>> f1956801
generated_code = call_generate_code(history_data)
print(generated_code)


# I have uploaded 16 files, 4 files per cell-type. For each cell type there are three negative sequence files and one positive sequence file. Build a convolution neural network based model to classify positive and negative DNA sequences. For evaluation results, plot the area under precision recall curve and area under the receiver operator characteristic curve<|MERGE_RESOLUTION|>--- conflicted
+++ resolved
@@ -9,40 +9,21 @@
         "history": history,
         "language": language
     }
-<<<<<<< HEAD
-=======
 
 
     response = requests.post(url, headers=headers, json=payload)
     
->>>>>>> f1956801
     
-    try:
-        print("Sending request...")
-        response = requests.post(url, headers=headers, json=payload)
-        print("Request sent.")
-
-        if response.status_code == 200:
-            return response.json().get("message")
-        else:
-            return f"Error: {response.status_code} - {response.text}"
-
-    except requests.RequestException as e:
-        return f"Request failed: {str(e)}"
+    if response.status_code == 200:
+        return response.json().get("message")
+    else:
+        return f"Error: {response.status_code} - {response.text}"
 
 # Example usage
 history_data = [
-<<<<<<< HEAD
-    {"role": "system", "content": "You are a helpful assistant."},
-    {"role": "user", "content": "I have uploaded 16 files, 4 files per cell-type. For each cell type there are three negative sequence files and one positive sequence file. Build a convolution neural network based model to classify positive and negative DNA sequences. For evaluation results, plot the area under precision recall curve and area under the receiver operator characteristic curve"},
-]
-
-history = History(history_data)
-=======
     {"role": "user", "content": "I have uploaded 16 files, 4 files per cell-type. For each cell type there are three negative sequence files and one positive sequence file. Build a convolution neural network based model to classify positive and negative DNA sequences. For evaluation results, plot the area under precision recall curve and area under the receiver operator characteristic curve"}
 ]
 
->>>>>>> f1956801
 generated_code = call_generate_code(history_data)
 print(generated_code)
 
